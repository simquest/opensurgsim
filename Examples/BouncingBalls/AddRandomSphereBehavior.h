--- conflicted
+++ resolved
@@ -32,11 +32,7 @@
 {
 public:
 	/// Constructor
-<<<<<<< HEAD
-	/// \param	name	The name of add random sphere behavior
-=======
 	/// \param	name	The name of add random sphere behavior.
->>>>>>> 48f4055c
 	explicit AddRandomSphereBehavior(const std::string& name = "AddRandomSphereBehavior");
 
 	/// Destructor
