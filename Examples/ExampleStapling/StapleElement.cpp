--- conflicted
+++ resolved
@@ -45,19 +45,11 @@
 {
 }
 
-<<<<<<< HEAD
-=======
-void StapleElement::setPose(const RigidTransform3d& pose)
-{
-	m_pose = pose;
-}
-
 void StapleElement::setHasCollisionRepresentation(bool flag)
 {
 	m_hasCollisionRepresentation = flag;
 }
 
->>>>>>> c6e2c5cd
 bool StapleElement::doInitialize()
 {
 	std::vector<std::string> paths;
