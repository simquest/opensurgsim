--- conflicted
+++ resolved
@@ -65,9 +65,7 @@
 find_package(Boost 1.50 COMPONENTS thread system chrono filesystem REQUIRED)
 mark_as_advanced(Boost_DIR)
 
-<<<<<<< HEAD
 find_package(NovintHdalSdk)
-=======
 # Look for platform specific pthread.
 find_package(Threads REQUIRED)
 # Append pthread and rt to Boost_LIBRARIES since they are boost dependancies
@@ -76,7 +74,6 @@
 	list(APPEND Boost_LIBRARIES rt)
 endif()
 
->>>>>>> db040fa3
 find_package(OpenHaptics)
 find_package(SixenseSdk)
 find_package(WDK)
