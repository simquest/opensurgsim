--- conflicted
+++ resolved
@@ -1,5 +1,5 @@
 // This file is a part of the OpenSurgSim project.
-// Copyright 2013, SimQuest Solutions Inc.
+// Copyright 2012-2013, SimQuest Solutions Inc.
 //
 // Licensed under the Apache License, Version 2.0 (the "License");
 // you may not use this file except in compliance with the License.
@@ -15,8 +15,9 @@
 
 #include <gtest/gtest.h>
 
-<<<<<<< HEAD
-#include "gtest/gtest.h"
+#include "SurgSim/DataStructures/TriangleMesh.h"
+#include "SurgSim/DataStructures/TriangleMeshBase.h"
+#include "SurgSim/Math/Vector.h"
 
 #include "SurgSim/DataStructures/EmptyData.h"
 #include "SurgSim/DataStructures/MeshElement.h"
@@ -24,246 +25,21 @@
 #include "SurgSim/DataStructures/Vertex.h"
 
 #include <random>
-=======
-#include "SurgSim/DataStructures/TriangleMesh.h"
-#include "SurgSim/DataStructures/TriangleMeshBase.h"
-#include "SurgSim/Math/Vector.h"
->>>>>>> 7f11f239
 
 using SurgSim::DataStructures::EmptyData;
 using SurgSim::DataStructures::TriangleMesh;
 using SurgSim::Math::Vector3d;
 
-<<<<<<< HEAD
-class TriangleMeshTest : public ::testing::Test
-{
-public:
-	void SetUp()
-	{
-		// Set to true to print the test positions.
-		bool printPositions = false;
-		// Set to true to print the test normals.
-		bool printNormals = false;
-		// Set to true to print the test triangles.
-		bool printTriangles = false;
-		// Set to true to print the test edges.
-		bool printEdges = false;
-		// Set the number of test vertices
-		unsigned int numVertices = 10;
-		// Set the number of test triangles
-		unsigned int numTriangles = 20;
-
-		std::default_random_engine generator;
-		std::uniform_real_distribution<double> positionDistribution(-10.0, 10.0);
-		std::uniform_real_distribution<double> normalDistribution(-1.0, 1.0);
-		std::uniform_int_distribution<unsigned int> vertexIdDistribution(0, numVertices - 1);
-
-		if (printPositions)
-		{
-			printf("Test Vertex Positions:\n");
-		}
-
-		/// Generate random positions for each vertex
-		for (unsigned int i = 0; i < numVertices; ++i)
-		{
-			Vector3d position(positionDistribution(generator), positionDistribution(generator),
-				positionDistribution(generator));
-			testPositions.push_back(position);
-
-			if (printPositions)
-			{
-				printf("\t%d: (%g, %g, %g)\n", i, position.x(), position.y(), position.z());
-			}
-		}
-
-		if (printNormals)
-		{
-			printf("Test Vertex Normals:\n");
-		}
-
-		/// Generate random normals for each vertex
-		for (unsigned int i = 0; i < numVertices; ++i)
-		{
-			Vector3d normal(normalDistribution(generator), normalDistribution(generator),
-				normalDistribution(generator));
-			normal.normalize();
-			testNormals.push_back(normal);
-
-			if (printNormals)
-			{
-				printf("\t%d: (%g, %g, %g)\n", i, normal.x(), normal.y(), normal.z());
-			}
-		}
-
-		if (printTriangles)
-		{
-			printf("Test Triangles:\n");
-		}
-
-		/// Generate random vertex IDs within [0, numVertices) in triplets for mesh triangles
-		for (unsigned int i = 0; i < numTriangles; ++i)
-		{
-			std::array<unsigned int, 3> triangleVertices = {{ vertexIdDistribution(generator),
-				vertexIdDistribution(generator), vertexIdDistribution(generator) }};
-			testTriangleVertices.push_back(triangleVertices);
-
-			/// Create 3 vertex ID pairs for each triangle edge (not worrying about duplicates for these tests)
-			std::array<unsigned int, 3> triangleEdges;
-			for (int j = 0; j < 3; ++j)
-			{
-				std::array<unsigned int, 2> edgeVertices = {{ triangleVertices[0], triangleVertices[1] }};
-				testEdgeVertices.push_back(edgeVertices);
-
-				triangleEdges[j] = testEdgeVertices.size() - 1;
-			}
-			testTriangleEdges.push_back(triangleEdges);
-
-			if (printTriangles)
-			{
-				printf("\t%d: Vertices (%d, %d, %d), Edges (%d, %d, %d)\n", i,
-					triangleVertices[0], triangleVertices[1], triangleVertices[2],
-					triangleEdges[0], triangleEdges[1], triangleEdges[2]);
-			}
-		}
-
-		if (printEdges)
-		{
-			printf("Test Edges:\n");
-
-			for (unsigned int i = 0; i < testEdgeVertices.size(); ++i)
-			{
-				const std::array<unsigned int, 2>& edgeVertices = testEdgeVertices[i];
-				printf("\t%d: (%d, %d)\n", i, edgeVertices[0], edgeVertices[1]);
-			}
-		}
-	}
-
-	void TearDown()
-	{
-
-	}
-
-	/// Positions of test vertices
-	std::vector<Vector3d> testPositions;
-	/// Normals of test vertices
-	std::vector<Vector3d> testNormals;
-
-	/// Vertices of test edges
-	std::vector<std::array<unsigned int, 2>> testEdgeVertices;
-
-	/// Vertices of test triangles
-	std::vector<std::array<unsigned int, 3>> testTriangleVertices;
-	/// Edges of test triangles
-	std::vector<std::array<unsigned int, 3>> testTriangleEdges;
-};
-
-
-TEST_F(TriangleMeshTest, InitTest)
-{
-	ASSERT_NO_THROW({MockTriangleMesh mesh;});
-
-	/// Make sure we can create triangle meshes with each possible combination of void data.
-	typedef TriangleMesh<EmptyData, MockEdgeData, MockTriangleData> TriangleMeshNoVertexData;
-	typedef TriangleMesh<MockVertexData, EmptyData, MockTriangleData> TriangleMeshNoEdgeData;
-	typedef TriangleMesh<MockVertexData, MockEdgeData, EmptyData> TriangleMeshNoTriangleData;
-
-	typedef TriangleMesh<MockVertexData, EmptyData, EmptyData> TriangleMeshNoEdgeOrTriangleData;
-	typedef TriangleMesh<EmptyData, MockEdgeData, EmptyData> TriangleMeshNoVertexOrTriangleData;
-	typedef TriangleMesh<EmptyData, EmptyData, MockTriangleData> TriangleMeshNoVertexOrEdgeData;
-
-	typedef TriangleMesh<EmptyData, EmptyData, EmptyData> TriangleMeshNoData;
-
-	ASSERT_NO_THROW({TriangleMeshNoVertexData mesh;});
-	ASSERT_NO_THROW({TriangleMeshNoEdgeData mesh;});
-	ASSERT_NO_THROW({TriangleMeshNoTriangleData mesh;});
-
-	ASSERT_NO_THROW({TriangleMeshNoEdgeOrTriangleData mesh;});
-	ASSERT_NO_THROW({TriangleMeshNoVertexOrTriangleData mesh;});
-	ASSERT_NO_THROW({TriangleMeshNoVertexOrEdgeData mesh;});
-
-	ASSERT_NO_THROW({TriangleMeshNoData mesh;});
-}
-
-TEST_F(TriangleMeshTest, CreateVerticesTest)
-{
-	MockTriangleMesh mesh;
-
-	EXPECT_EQ(0u, mesh.getNumVertices());
-	EXPECT_EQ(0u, mesh.getVertices().size());
-
-	/// Create the test vertices
-	for (unsigned int i = 0; i < testPositions.size(); ++i)
-	{
-		EXPECT_EQ(i, mesh.createVertex(testPositions[i], testNormals[i]));
-		EXPECT_EQ(i + 1, mesh.getNumVertices());
-
-		const std::vector<MockTriangleMesh::VertexType>& vertices = mesh.getVertices();
-		EXPECT_EQ(i + 1, vertices.size());
-
-		/// Make sure each vertex is set properly
-		for (unsigned int j = 0; j < mesh.getNumVertices(); ++j)
-		{
-			EXPECT_EQ(testPositions[j], vertices[j].position);
-
-			const MockVertexData& data = vertices[j].data;
-			EXPECT_EQ(j, data.getId());
-			EXPECT_EQ(testNormals[j], data.getNormal());
-		}
-	}
-
-	/// Create the test edges
-	for (unsigned int i = 0; i < testEdgeVertices.size(); ++i)
-	{
-		EXPECT_EQ(i, mesh.createEdge(testEdgeVertices[i]));
-		EXPECT_EQ(i + 1, mesh.getNumEdges());
-
-		const std::vector<MockTriangleMesh::EdgeType>& edges = mesh.getEdges();
-		EXPECT_EQ(i + 1, edges.size());
-
-		/// Make sure each vertex is set properly
-		for (unsigned int j = 0; j < mesh.getNumEdges(); ++j)
-		{
-			EXPECT_EQ(testEdgeVertices[j], edges[j].verticesId);
-
-			const MockEdgeData& data = edges[j].data;
-			EXPECT_EQ(j, data.getId());
-		}
-	}
-
-	/// Create the test triangles
-	for (unsigned int i = 0; i < testTriangleVertices.size(); ++i)
-	{
-		EXPECT_EQ(i, mesh.createTriangle(testTriangleVertices[i], testTriangleEdges[i]));
-		EXPECT_EQ(i + 1, mesh.getNumTriangles());
-
-		const std::vector<MockTriangleMesh::TriangleType>& triangles = mesh.getTriangles();
-		EXPECT_EQ(i + 1, triangles.size());
-
-		/// Make sure each vertex is set properly
-		for (unsigned int j = 0; j < mesh.getNumTriangles(); ++j)
-		{
-			EXPECT_EQ(testTriangleVertices[j], triangles[j].verticesId);
-
-			const MockTriangleData& data = triangles[j].data;
-			EXPECT_EQ(j, data.getId());
-			EXPECT_EQ(testTriangleEdges[j], data.getEdges());
-		}
-	}
-}
-
-TEST_F(TriangleMeshTest, isValidTest)
-=======
 namespace SurgSim
->>>>>>> 7f11f239
 {
 namespace DataStructures
 {
 
 TEST(TriangleMeshTest, NormalTest)
 {
-	typedef SurgSim::DataStructures::TriangleMeshBase<void, void, void> TriangleMeshBase;
-	typedef SurgSim::DataStructures::MeshElement<2, void> EdgeElement;
-	typedef SurgSim::DataStructures::MeshElement<3, void> TriangleElement;
+	typedef SurgSim::DataStructures::TriangleMeshBase<EmptyData, EmptyData, EmptyData> TriangleMeshBase;
+	typedef SurgSim::DataStructures::MeshElement<2, EmptyData> EdgeElement;
+	typedef SurgSim::DataStructures::MeshElement<3, EmptyData> TriangleElement;
 
 	std::shared_ptr<TriangleMeshBase> mesh = std::make_shared<TriangleMeshBase>();
 
@@ -316,44 +92,5 @@
 	EXPECT_EQ(expectedXNormal, meshWithNormal->getNormal(0));
 }
 
-<<<<<<< HEAD
-TEST_F(TriangleMeshTest, CopyConstructorTest)
-{
-	MockTriangleMesh mesh;
-
-	/// Create mesh using test data
-	for (unsigned int i = 0; i < testPositions.size(); ++i)
-	{
-		EXPECT_EQ(i, mesh.createVertex(Vector3d(0.0, 0.0, 0.0), Vector3d(0.0, 0.0, 0.0)));
-		EXPECT_EQ(i + 1, mesh.getNumVertices());
-	}
-	for (unsigned int i = 0; i < testEdgeVertices.size(); ++i)
-	{
-		EXPECT_EQ(i, mesh.createEdge(testEdgeVertices[i]));
-		EXPECT_EQ(i + 1, mesh.getNumEdges());
-	}
-	for (unsigned int i = 0; i < testTriangleVertices.size(); ++i)
-	{
-		EXPECT_EQ(i, mesh.createTriangle(testTriangleVertices[i], testTriangleEdges[i]));
-		EXPECT_EQ(i + 1, mesh.getNumTriangles());
-	}
-
-	TriangleMesh<EmptyData, EmptyData, EmptyData> mesh2(mesh);
-
-	for (unsigned int i = 0; i < mesh.getNumVertices(); ++i)
-	{
-		EXPECT_EQ(mesh.getVertexPosition(i), mesh2.getVertexPosition(i));
-	}
-	for (unsigned int i = 0; i < mesh.getNumEdges(); ++i)
-	{
-		EXPECT_EQ(mesh.getEdge(i).verticesId, mesh2.getEdge(i).verticesId);
-	}
-	for (unsigned int i = 0; i < mesh.getNumTriangles(); ++i)
-	{
-		EXPECT_EQ(mesh.getTriangle(i).verticesId, mesh2.getTriangle(i).verticesId);
-	}
-}
-=======
 };
-};
->>>>>>> 7f11f239
+};