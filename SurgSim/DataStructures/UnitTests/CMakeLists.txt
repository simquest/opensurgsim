# This file is a part of the OpenSurgSim project.
# Copyright 2012-2013, SimQuest Solutions Inc.
#
# Licensed under the Apache License, Version 2.0 (the "License");
# you may not use this file except in compliance with the License.
# You may obtain a copy of the License at
#
#     http://www.apache.org/licenses/LICENSE-2.0
#
# Unless required by applicable law or agreed to in writing, software
# distributed under the License is distributed on an "AS IS" BASIS,
# WITHOUT WARRANTIES OR CONDITIONS OF ANY KIND, either express or implied.
# See the License for the specific language governing permissions and
# limitations under the License.

include_directories (
)

set(UNIT_TEST_SOURCES
	DataGroupTests.cpp
	IndexDirectoryTests.cpp
	MeshElementTest.cpp
	MeshTest.cpp
	MeshVertexTest.cpp
	NamedDataTests.cpp
	NamedVariantDataTests.cpp
	OctreeNodeTests.cpp
	OptionalValueTests.cpp
	TetrahedronMeshTest.cpp
	TriangleMeshTest.cpp
)

set(UNIT_TEST_HEADERS
	MockObjects.h
)

set(LIBS
	SurgSimDataStructures
<<<<<<< HEAD
=======
	gmock
	gtest
>>>>>>> 18e207b1
)

surgsim_add_unit_tests(SurgSimDataStructuresTest)

set_target_properties(SurgSimDataStructuresTest PROPERTIES FOLDER "DataStructure")<|MERGE_RESOLUTION|>--- conflicted
+++ resolved
@@ -36,11 +36,6 @@
 
 set(LIBS
 	SurgSimDataStructures
-<<<<<<< HEAD
-=======
-	gmock
-	gtest
->>>>>>> 18e207b1
 )
 
 surgsim_add_unit_tests(SurgSimDataStructuresTest)
