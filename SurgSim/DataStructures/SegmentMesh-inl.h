--- conflicted
+++ resolved
@@ -151,11 +151,7 @@
 }
 
 template <class VertexData, class EdgeData>
-<<<<<<< HEAD
-void SegmentMesh<VertexData, EdgeData>::createDefaultEdges()
-=======
 void SurgSim::DataStructures::SegmentMesh<VertexData, EdgeData>::createDefaultEdges()
->>>>>>> 01df411c
 {
 	doClearEdges();
 	for (size_t i = 0; i < getNumVertices() - 1; ++i)
@@ -168,16 +164,12 @@
 
 
 template <class VertexData, class EdgeData>
-<<<<<<< HEAD
-void SegmentMesh<VertexData, EdgeData>::save(const std::string& fileName, bool addPhysics)
-=======
 bool SegmentMesh<VertexData, EdgeData>::save(const std::string& fileName,
 		  bool asPhysics,
 		  double radius,
 		  double massDensity,
 		  double poissonRatio,
 		  double youngsModulus)
->>>>>>> 01df411c
 {
 	std::fstream out(fileName, std::ios::out);
 
@@ -188,11 +180,7 @@
 		out << "comment Created by OpenSurgSim, www.opensurgsim.org" << std::endl;
 		out << "element vertex " << getNumVertices() << std::endl;
 		out << "property float x\nproperty float y\nproperty float z" << std::endl;
-<<<<<<< HEAD
-		if (addPhysics)
-=======
 		if (asPhysics)
->>>>>>> 01df411c
 		{
 			out << "element 1d_element " << getNumEdges() << std::endl;
 			out << "property list uint uint vertex_indices" << std::endl;
@@ -219,27 +207,16 @@
 
 		for (const auto& edge : getEdges())
 		{
-<<<<<<< HEAD
-			if (addPhysics)
-=======
 			if (asPhysics)
->>>>>>> 01df411c
 			{
 				out << "2 ";
 			}
 			out << edge.verticesId[0] << " " << edge.verticesId[1] << std::endl;
 		}
-<<<<<<< HEAD
-		if (addPhysics)
-		{
-			out << "0.001" << std::endl;
-			out << "900.0 0.45 1.75e9" << std::endl; // Prolene
-=======
 		if (asPhysics)
 		{
 			out << radius << std::endl;
 			out << massDensity << " " << poissonRatio << " " << youngsModulus << std::endl;
->>>>>>> 01df411c
 		}
 
 		if (out.bad())
@@ -254,13 +231,9 @@
 	{
 		SURGSIM_LOG_WARNING(SurgSim::Framework::Logger::getDefaultLogger()) << __FUNCTION__
 				<< "Could not open " << fileName << " for writing.";
-<<<<<<< HEAD
-	}
-=======
 		return false;
 	}
 	return true;
->>>>>>> 01df411c
 }
 
 
