// This file is a part of the OpenSurgSim project.
// Copyright 2013, SimQuest Solutions Inc.
//
// Licensed under the Apache License, Version 2.0 (the "License");
// you may not use this file except in compliance with the License.
// You may obtain a copy of the License at
//
//     http://www.apache.org/licenses/LICENSE-2.0
//
// Unless required by applicable law or agreed to in writing, software
// distributed under the License is distributed on an "AS IS" BASIS,
// WITHOUT WARRANTIES OR CONDITIONS OF ANY KIND, either express or implied.
// See the License for the specific language governing permissions and
// limitations under the License.


#include "SurgSim/Framework/Accessible.h"

#include <gtest/gtest.h>
#include <memory>
#include <functional>
#include <boost/any.hpp>

#include "SurgSim/Math/Matrix.h"

namespace
{

class TestClass : public SurgSim::Framework::Accessible
{
public:
	TestClass() :
		normal(100),
		readWrite(100.0),
		readOnly(100),
		sharedPtr(std::make_shared<int>(4)),
		overloadedValue(200.0),
		virtualProperty(300),
		privateProperty(100) // Don't forget to keep this last, otherwise there will be a gcc warning
	{
		setGetter("normal", std::bind(&TestClass::getNormal, this));
		setSetter("normal", std::bind(&TestClass::setNormal, this, std::bind(SurgSim::Framework::convert<int>,
									  std::placeholders::_1)));

		SURGSIM_ADD_RW_PROPERTY(TestClass, double, readWrite, getReadWrite, setReadWrite);
		SURGSIM_ADD_RW_PROPERTY(TestClass, std::shared_ptr<int>, sharedPtr, getSharedPtr, setSharedPtr);

		SURGSIM_ADD_RO_PROPERTY(TestClass, int, readOnly, getReadOnly);

		SURGSIM_ADD_RW_PROPERTY(TestClass, double, privateProperty, getPrivateProperty, setPrivateProperty);

		SURGSIM_ADD_SERIALIZABLE_PROPERTY(TestClass, float, serializableProperty,
										  getSerializableProperty, setSerializableProperty);

		SURGSIM_ADD_RO_PROPERTY(TestClass, int, virtualProperty, getVirtualProperty);
		SURGSIM_ADD_RO_PROPERTY(TestClass, int, overriddenProperty, getReadWrite);

	}

	int normal;
	double readWrite;
	int readOnly;


	std::shared_ptr<int> sharedPtr;

	float serializableProperty;

	double overloadedValue;

	int virtualProperty;

	int getNormal()
	{
		return normal;
	}
	void setNormal(int val)
	{
		normal = val;
	}

	double getReadWrite()
	{
		return readWrite;
	}
	void setReadWrite(double val)
	{
		readWrite = val;
	}

	std::shared_ptr<int> getSharedPtr()
	{
		return sharedPtr;
	}
	void setSharedPtr(std::shared_ptr<int> val)
	{
		sharedPtr = val;
	}

	int getReadOnly()
	{
		return readOnly;
	}

	double getPrivateProperty() const
	{
		return privateProperty;
	}
	void setPrivateProperty(double val)
	{
		privateProperty = val;
	}

	float getSerializableProperty() const
	{
		return serializableProperty;
	}
	void setSerializableProperty(float val)
	{
		serializableProperty = val;
	}

	void getOverloadedFunction(double* x) const {}
	double getOverloadedFunction() const
	{
		return overloadedValue;
	}

	void setOverloadedFunction(double x, double y) {}
	void setOverloadedFunction(const double& x)
	{
		overloadedValue = x;
	}

	virtual int getVirtualProperty()
	{
		return virtualProperty;
	}

private:

	double privateProperty;
};

<<<<<<< HEAD
class DerivedTestClass : public TestClass
{

public:

	DerivedTestClass() :
		TestClass(),
		otherValue(400)
	{
		// Override the accessor from the base class by changing the entry in the function table
		SURGSIM_ADD_RO_PROPERTY(DerivedTestClass, int, overriddenProperty, getOtherValue);
	}

	int otherValue;

	int getOtherValue()
	{
		return otherValue;
	}

	// Overrides the accessor, this tests if the virtual function resolution works on the function pointer
	virtual int getVirtualProperty() override
	{
		return otherValue;
	}

};
=======
}
>>>>>>> ed83f995

namespace SurgSim
{
namespace Framework
{

TEST(AccessibleTest, GetterTest)
{
	TestClass t;
	t.normal = 5;

	int receiver = -1;

	EXPECT_EQ(5, boost::any_cast<int>(t.getValue("normal")));
	EXPECT_EQ(5, t.getValue<int>("normal"));
	EXPECT_TRUE(t.getValue<int>("normal", &receiver));
	EXPECT_EQ(5, receiver);

	/// Response to fetching value that does not exist
	EXPECT_ANY_THROW(t.getValue("xxx"));
	EXPECT_ANY_THROW(t.getValue<int>("xxx"));
	receiver = -1;
	EXPECT_FALSE(t.getValue<int>("xxx", &receiver));
	EXPECT_EQ(-1, receiver);

	/// Response to trying to fetch an type that can't be converted
	std::string string;
	EXPECT_ANY_THROW(t.getValue<std::string>("normal"));
	EXPECT_FALSE(t.getValue<std::string>("normal", &string));

}

TEST(AccessibleTest, SetterTest)
{
	TestClass t;
	t.normal = 0;

	t.setValue("normal", 4);
	EXPECT_EQ(4, t.getNormal());
	EXPECT_ANY_THROW(t.setValue("xxxx", 666.66));
}

TEST(AccessibleTest, TransferTest)
{
	TestClass a, b;
	a.normal = 100;
	b.normal = 0;

	b.setValue("normal", a.getValue("normal"));

	EXPECT_EQ(a.normal, b.normal);
}

TEST(AccessibleTest, ReadWriteMacroTest)
{
	TestClass a;
	a.readWrite = 100.0;

	EXPECT_EQ(a.readWrite, boost::any_cast<double>(a.getValue("readWrite")));
	a.setValue("readWrite", 50.0);
	EXPECT_EQ(50.0, a.readWrite);
}

TEST(AccessibleTest, ReadOnlyMacroTest)
{
	TestClass a;
	a.readOnly = 200;

	EXPECT_EQ(a.readOnly, boost::any_cast<int>(a.getValue("readOnly")));

	EXPECT_ANY_THROW(a.setValue("readOnly", 100));
}

TEST(AccessibleTest, TemplateFunction)
{
	TestClass a;
	a.normal = 10;
	a.readWrite = 100.0;

	// Parameter Deduction
	int aDotNormal = 123;
	double aDotReadWrite = 456;
	EXPECT_TRUE(a.getValue("normal", &aDotNormal));
	EXPECT_EQ(10, aDotNormal);
	EXPECT_TRUE(a.getValue("readWrite", &aDotReadWrite));
	EXPECT_EQ(100.0, aDotReadWrite);

	EXPECT_FALSE(a.getValue("xxxx", &aDotNormal));

	double* noValue = nullptr;

	EXPECT_FALSE(a.getValue("normal", noValue));
}

TEST(AccessibleTest, Privates)
{
	TestClass a;

	EXPECT_EQ(a.getPrivateProperty(), boost::any_cast<double>(a.getValue("privateProperty")));
	EXPECT_NO_THROW(a.setValue("privateProperty", 123.456));
	EXPECT_NEAR(123.456, boost::any_cast<double>(a.getValue("privateProperty")), 1e10);
	EXPECT_NEAR(a.getPrivateProperty(), boost::any_cast<double>(a.getValue("privateProperty")), 1e10);
}

TEST(AccessibleTest, SharedPointer)
{
	TestClass a;
	std::shared_ptr<int> x = std::make_shared<int>(5);
	std::shared_ptr<int> y;

	y = boost::any_cast<std::shared_ptr<int>>(a.getValue("sharedPtr"));
	EXPECT_EQ(4, *y);

	a.setValue("sharedPtr", x);
	y = boost::any_cast<std::shared_ptr<int>>(a.getValue("sharedPtr"));
	EXPECT_EQ(5, *y);
}

// We want to check whether we can forward a setter and a getter from one class to the other,
// i.e. a.setValue("Forwarded") should actually change a specific value in b via Properties
TEST(AccessibleTest, Forwarding)
{
	TestClass a;
	TestClass b;
	b.normal = 543;

	ASSERT_NO_THROW(a.forwardProperty("forwarded", b, "normal"));

	EXPECT_EQ(543, a.getValue<int>("forwarded"));
	ASSERT_NO_THROW(a.setValue("forwarded", 345));
	EXPECT_EQ(345, b.normal);
}

TEST(AccessibleTest, RemoveAccessors)
{
	TestClass a;

	EXPECT_NO_THROW(a.getValue("readWrite"));
	EXPECT_NO_THROW(a.setValue("readWrite", 2.0));

	a.removeAccessors("readWrite");

	EXPECT_ANY_THROW(a.getValue("readWrite"));
	EXPECT_ANY_THROW(a.setValue("readWrite", 2.0));
}

TEST(AccessibleTests, VirtualFunctionTest)
{
	std::shared_ptr<DerivedTestClass> derived = std::make_shared<DerivedTestClass>();
	std::shared_ptr<TestClass> base = std::dynamic_pointer_cast<TestClass>(derived);

	EXPECT_EQ(derived->otherValue, derived->getValue<int>("virtualProperty"));
	EXPECT_EQ(derived->otherValue, derived->getValue<int>("overriddenProperty"));

	EXPECT_EQ(derived->otherValue, base->getValue<int>("virtualProperty"));
	EXPECT_EQ(derived->otherValue, base->getValue<int>("overriddenProperty"));

}

TEST(AccessibleTest, ConvertDoubleToFloat)
{
	// Values don't matter only care for them to be filled
	SurgSim::Math::Matrix44d sourceDouble;
	sourceDouble <<
				 1.0 / 2.0, 1.0 / 3.0, 1.0 / 4.0, 1.0 / 5.0,
					 1.0 / 6.0, 1.0 / 7.0, 1.0 / 8.0, 1.0 / 9.0,
					 1.0 / 10.0, 1.0 / 11.0, 1.0 / 12.0, 1.0 / 13.0,
					 1.0 / 14.0, 1.0 / 15.0, 1.0 / 16.0, 1.0 / 17.0;

	SurgSim::Math::Matrix44f sourceFloat;
	sourceFloat <<
				1.0f / 2.0f, 1.0f / 3.0f, 1.0f / 4.0f, 1.0f / 5.0f,
					 1.0f / 6.0f, 1.0f / 7.0f, 1.0f / 8.0f, 1.0f / 9.0f,
					 1.0f / 10.0f, 1.0f / 11.0f, 1.0f / 12.0f, 1.0f / 13.0f,
					 1.0f / 14.0f, 1.0f / 15.0f, 1.0f / 16.0f, 1.0f / 17.0f;

	SurgSim::Math::Matrix44f target;

	ASSERT_NO_THROW({convert<SurgSim::Math::Matrix44f>(sourceDouble);});
	target = convert<SurgSim::Math::Matrix44f>(sourceDouble);
	SurgSim::Math::Matrix44f doubleToFloat = sourceDouble.cast<float>();
	EXPECT_TRUE(target.isApprox(doubleToFloat));

	ASSERT_NO_THROW({convert<SurgSim::Math::Matrix44f>(sourceFloat);});
	target = convert<SurgSim::Math::Matrix44f>(sourceFloat);
	EXPECT_TRUE(target.isApprox(sourceFloat));
}

TEST(AccessibleTests, Serialize)
{
	TestClass a;
	a.serializableProperty = 100;

	YAML::Node node = a.encode();

	EXPECT_TRUE(node.IsMap());
	EXPECT_EQ(100, node["serializableProperty"].as<int>());

	node["serializableProperty"] = 50;
	EXPECT_NO_THROW(a.decode(node));
	EXPECT_EQ(50, a.serializableProperty);
}

class MultipleValuesClass : public Accessible
{
public:
	MultipleValuesClass() : a("invalid"), b("invalid"), c("invalid")
	{
		SURGSIM_ADD_SERIALIZABLE_PROPERTY(MultipleValuesClass, std::string, a, getA, setA);
		SURGSIM_ADD_SERIALIZABLE_PROPERTY(MultipleValuesClass, std::string, b, getB, setB);
		SURGSIM_ADD_SERIALIZABLE_PROPERTY(MultipleValuesClass, std::string, c, getC, setC);
	}

	std::string a;
	std::string getA() const
	{
		return a;
	}
	void setA(std::string val)
	{
		a = val;
	}

	std::string b;
	std::string getB() const
	{
		return b;
	}
	void setB(std::string val)
	{
		b = val;
	}

	std::string c;
	std::string getC() const
	{
		return c;
	}
	void setC(std::string val)
	{
		c = val;
	}
};

TEST(AccessibleTests, MultipleValues)
{
	YAML::Node newValues;
	newValues["xxx"] = "invalid";
	newValues["a"] = "a";
	newValues["b"] = "b";

	MultipleValuesClass test;
	test.decode(newValues);

	EXPECT_EQ(test.a, "a");
	EXPECT_EQ(test.b, "b");
	EXPECT_EQ(test.c, "invalid");

	YAML::Node encodedValues = test.encode();

	EXPECT_EQ("a", encodedValues["a"].as<std::string>());
	EXPECT_EQ("b", encodedValues["b"].as<std::string>());
	EXPECT_EQ("invalid", encodedValues["c"].as<std::string>());
}




}; // namespace Framework
}; // namespace SurgSim<|MERGE_RESOLUTION|>--- conflicted
+++ resolved
@@ -142,7 +142,6 @@
 	double privateProperty;
 };
 
-<<<<<<< HEAD
 class DerivedTestClass : public TestClass
 {
 
@@ -170,9 +169,7 @@
 	}
 
 };
-=======
-}
->>>>>>> ed83f995
+}
 
 namespace SurgSim
 {
