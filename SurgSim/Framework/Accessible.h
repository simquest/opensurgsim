// This file is a part of the OpenSurgSim project.
// Copyright 2013, SimQuest Solutions Inc.
//
// Licensed under the Apache License, Version 2.0 (the "License");
// you may not use this file except in compliance with the License.
// You may obtain a copy of the License at
//
//     http://www.apache.org/licenses/LICENSE-2.0
//
// Unless required by applicable law or agreed to in writing, software
// distributed under the License is distributed on an "AS IS" BASIS,
// WITHOUT WARRANTIES OR CONDITIONS OF ANY KIND, either express or implied.
// See the License for the specific language governing permissions and
// limitations under the License.

#ifndef SURGSIM_FRAMEWORK_ACCESSIBLE_H
#define SURGSIM_FRAMEWORK_ACCESSIBLE_H

#include <string>
#include <memory>
#include <unordered_map>
#include <functional>
#include <boost/any.hpp>

#include "SurgSim/Math/Matrix.h"

namespace SurgSim
{
namespace Framework
{

/// Mixin class for enabling a property system on OSS classes, the instance still needs to initialise properties in
/// the constructor by using either addSetter, addGetter, addAccessors or the macro for each member variable
/// that should be made accessible.
class Accessible
{
public:

	typedef std::function<boost::any(void)> GetterType;
	typedef std::function<void (boost::any)> SetterType;

	/// Retrieves the value with the name by executing the getter if it is found.
	/// \param	name	The name of the property.
	/// \return	The value of the property if the getter was found, a default constructed boost::any
	/// 		if it was not found.
	boost::any getValue(const std::string& name);

	/// Retrieves the value with the name by executing the getter if it is found, and converts it to
	/// the type of the output parameter.
	/// \tparam T	the type of the property, usually can be deduced automatically
	/// \param	name	The name of the property.
	/// \param [out]	value	If non-null, will receive the value of the given property.
	/// \return	true if value != nullptr and the getter can be found.
	template <class T>
	bool getValue(const std::string& name, T* value);

	/// Sets a value of a property that has setter.
	/// \param	name 	The name of the property.
	/// \param	value	The value that it should be set to.
	void setValue(const std::string& name, const boost::any& value);

	/// Check whether a property is readable
	/// \param name Name of the property to be checked.
	/// \return true if the property exists and has a getter
	bool isReadable(const std::string& name) const;

	/// Check whether a property is writeable
	/// \param name Name of the property to be checked.
	/// \return true if the property exists and has a setter
	bool isWriteable(const std::string& name) const;

	/// Sets a getter for a given property.
	/// \param	name	The name of the property.
	/// \param	func	The getter function.
	void setGetter(const std::string& name, GetterType func);

	/// Sets a setter for a given property.
	/// \param	name	The name of the property.
	/// \param	func	The setter function.
	void setSetter(const std::string& name, SetterType func);

	/// Sets the accessors getter and setter in one function.
	/// \param	name  	The name of the property.
	/// \param	getter	The getter.
	/// \param	setter	The setter.
	void setAccessors(const std::string& name, GetterType getter, SetterType setter);


private:

	std::unordered_map<std::string, GetterType > m_getters;
	std::unordered_map<std::string, SetterType > m_setters;
};

<<<<<<< HEAD
/// Wrap boost::any_cast to use in std::bind, for some reason it does not work by itself. This function will
/// throw an exception if the cast does not work, this usually means that the types do not match up at all.
/// \tparam T target type for conversion.
/// \param val The value to be converted.
/// \return An object converted from boost::any to T, will throw an exception if the conversion fails
template <class T>
T convert(boost::any val);

/// Specialization for convert<T>() to correctly cast Matrix44d to Matrix44f, will throw if the val is not casteable to
/// Matrix44[fd]. This is necessary as we need Matrix44f as outputs in some cases but all our Matrices are Matrix44d.
/// This lets the user define a property that does a type conversion, without having to implement an accessor.
/// \param val The value to be converted, should be a Matrix44[df].
/// \return A matrix val converted to Matrix44f.
template <>
SurgSim::Math::Matrix44f convert(boost::any val);

/// A macro to register getter and setter for a property that is readable and writeable,
/// order of getter and setter agrees with 'RW'. Note that the property should not be quoted in the original
/// macro call.
=======
struct Property
{
	std::weak_ptr<Accessible> accessible;
	std::string name;
};

>>>>>>> 5ea3c412
#define SURGSIM_ADD_RW_PROPERTY(class, type, property, getter, setter) \
	setAccessors(#property, \
				std::bind(&class::getter, this),\
				std::bind(&class::setter, this, std::bind(SurgSim::Framework::convert<type>,std::placeholders::_1)))

/// A macro to register a getter for a property that is read only
#define SURGSIM_ADD_RO_PROPERTY(class, type, property, getter) \
	setGetter(#property, \
	std::bind(&class::getter, this))


}; // Framework
}; // SurgSim

#include "SurgSim/Framework/Accessible-inl.h"

#endif<|MERGE_RESOLUTION|>--- conflicted
+++ resolved
@@ -92,7 +92,12 @@
 	std::unordered_map<std::string, SetterType > m_setters;
 };
 
-<<<<<<< HEAD
+struct Property
+{
+	std::weak_ptr<Accessible> accessible;
+	std::string name;
+};
+
 /// Wrap boost::any_cast to use in std::bind, for some reason it does not work by itself. This function will
 /// throw an exception if the cast does not work, this usually means that the types do not match up at all.
 /// \tparam T target type for conversion.
@@ -112,14 +117,6 @@
 /// A macro to register getter and setter for a property that is readable and writeable,
 /// order of getter and setter agrees with 'RW'. Note that the property should not be quoted in the original
 /// macro call.
-=======
-struct Property
-{
-	std::weak_ptr<Accessible> accessible;
-	std::string name;
-};
-
->>>>>>> 5ea3c412
 #define SURGSIM_ADD_RW_PROPERTY(class, type, property, getter, setter) \
 	setAccessors(#property, \
 				std::bind(&class::getter, this),\
