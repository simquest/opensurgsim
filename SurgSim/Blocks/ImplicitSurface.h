// This file is a part of the OpenSurgSim project.
// Copyright 2015, SimQuest Solutions Inc.
//
// Licensed under the Apache License, Version 2.0 (the "License");
// you may not use this file except in compliance with the License.
// You may obtain a copy of the License at
//
//     http://www.apache.org/licenses/LICENSE-2.0
//
// Unless required by applicable law or agreed to in writing, software
// distributed under the License is distributed on an "AS IS" BASIS,
// WITHOUT WARRANTIES OR CONDITIONS OF ANY KIND, either express or implied.
// See the License for the specific language governing permissions and
// limitations under the License.

#ifndef SURGSIM_BLOCKS_IMPLICITSURFACE_H
#define SURGSIM_BLOCKS_IMPLICITSURFACE_H

#include "SurgSim/Framework/Component.h"
#include "SurgSim/Graphics/Uniform.h"
#include "SurgSim/Math/Vector.h"

namespace SurgSim
{
namespace Blocks
{
static const std::string GROUP_IMPLICIT_SURFACE = "ImplicitSurface";

/// Builds a series of SceneElements enabling the rendering of a screen-space surface, all graphics objects that
/// should be rendered as a surface need to be in the render group GROUP_IMPLICIT_SURFACE.
/// The rest is done by the graphics system.
/// All of the elements added are \sa RenderPass elements
/// \param view the view to pull screen space dimensions from
/// \param light the scene light to be used to shade the surface
/// \param sphereRadius the radius in meters that each point sprite sphere should have
/// \param sphereScale the scaling factor for the point sprite sphere based on distance from the camera
/// \param blurRadius sampling radius for the blur pass
/// \param textureSize the size of the render textures, not including the final pass that takes the size of the
///			screen
/// \param diffuseColor the color to use for the final surface shading
/// \param specularColor the color to use for the specular hightlight on the surface
/// \param shininess the shiniess factor for the specular highlight
/// \param showDebug whether to show debug information
std::vector<std::shared_ptr<Framework::SceneElement>> createImplicitSurfaceEffect(
			std::shared_ptr<Framework::Component> view,
			std::shared_ptr<Framework::Component> light,
			float sphereRadius,
<<<<<<< HEAD
			float sphereScale,
			float blurRadius,
=======
			float sphereScale, float blurRadius,
>>>>>>> f22bf744
			int textureSize,
			const Math::Vector4f& diffuseColor,
			const Math::Vector4f& specularColor,
			float shininess,
			bool showDebug);

} // Blocks
} // SurgSim

#endif // SURGSIM_BLOCKS_IMPLICITSURFACE_H<|MERGE_RESOLUTION|>--- conflicted
+++ resolved
@@ -45,12 +45,7 @@
 			std::shared_ptr<Framework::Component> view,
 			std::shared_ptr<Framework::Component> light,
 			float sphereRadius,
-<<<<<<< HEAD
-			float sphereScale,
-			float blurRadius,
-=======
 			float sphereScale, float blurRadius,
->>>>>>> f22bf744
 			int textureSize,
 			const Math::Vector4f& diffuseColor,
 			const Math::Vector4f& specularColor,
