// This file is a part of the OpenSurgSim project.
// Copyright 2013, SimQuest Solutions Inc.
//
// Licensed under the Apache License, Version 2.0 (the "License");
// you may not use this file except in compliance with the License.
// You may obtain a copy of the License at
//
//     http://www.apache.org/licenses/LICENSE-2.0
//
// Unless required by applicable law or agreed to in writing, software
// distributed under the License is distributed on an "AS IS" BASIS,
// WITHOUT WARRANTIES OR CONDITIONS OF ANY KIND, either express or implied.
// See the License for the specific language governing permissions and
// limitations under the License.

#include <Eigen/Eigenvalues>

#include "SurgSim/Collision/CollisionPair.h"
#include "SurgSim/Collision/Representation.h"
#include "SurgSim/DataStructures/DataGroupBuilder.h"
#include "SurgSim/DataStructures/DataStructuresConvert.h"
#include "SurgSim/Framework/FrameworkConvert.h"
#include "SurgSim/Input/InputComponent.h"
#include "SurgSim/Input/OutputComponent.h"
#include "SurgSim/Math/MathConvert.h"
#include "SurgSim/Math/Matrix.h"
#include "SurgSim/Math/Quaternion.h"
#include "SurgSim/Math/RigidTransform.h"
#include "SurgSim/Math/Vector.h"
#include "SurgSim/Physics/RigidRepresentation.h"
#include "SurgSim/Physics/VirtualToolCoupler.h"

using SurgSim::Math::makeSkewSymmetricMatrix;
using SurgSim::Math::Vector3d;
using SurgSim::Math::Vector6d;
using SurgSim::Math::Matrix33d;
using SurgSim::Math::Matrix66d;
using SurgSim::Math::RigidTransform3d;
using SurgSim::Math::Quaterniond;
using SurgSim::Framework::checkAndConvert;

namespace SurgSim
{

namespace Physics
{
SURGSIM_REGISTER(SurgSim::Framework::Component, SurgSim::Physics::VirtualToolCoupler, VirtualToolCoupler);

VirtualToolCoupler::VirtualToolCoupler(const std::string& name) :
	SurgSim::Framework::Behavior(name),
	m_poseName(SurgSim::DataStructures::Names::POSE),
	m_linearStiffness(std::numeric_limits<double>::quiet_NaN()),
	m_linearDamping(std::numeric_limits<double>::quiet_NaN()),
	m_angularStiffness(std::numeric_limits<double>::quiet_NaN()),
	m_angularDamping(std::numeric_limits<double>::quiet_NaN()),
	m_localAttachmentPoint(Vector3d(std::numeric_limits<double>::quiet_NaN(), std::numeric_limits<double>::quiet_NaN(),
									std::numeric_limits<double>::quiet_NaN())),
	m_calculateInertialTorques(false),
	m_initializeRigidWithInputPose(true),
	m_logger(SurgSim::Framework::Logger::getLogger("Physics/VirtualToolCoupler")),
	m_hapticOutputOnlyWhenColliding(false),
	m_previousInputPose(Math::RigidTransform3d::Identity()),
	m_poseIndex(-1),
	m_linearVelocityIndex(-1),
	m_angularVelocityIndex(-1),
	m_forceIndex(-1),
	m_torqueIndex(-1),
	m_inputLinearVelocityIndex(-1),
	m_inputAngularVelocityIndex(-1),
	m_inputPoseIndex(-1),
	m_springJacobianIndex(-1),
	m_damperJacobianIndex(-1)
{
	SURGSIM_ADD_SERIALIZABLE_PROPERTY(VirtualToolCoupler, SurgSim::DataStructures::OptionalValue<double>,
									  LinearStiffness, getOptionalLinearStiffness, setOptionalLinearStiffness);
	SURGSIM_ADD_SERIALIZABLE_PROPERTY(VirtualToolCoupler, SurgSim::DataStructures::OptionalValue<double>,
									  LinearDamping, getOptionalLinearDamping, setOptionalLinearDamping);
	SURGSIM_ADD_SERIALIZABLE_PROPERTY(VirtualToolCoupler, SurgSim::DataStructures::OptionalValue<double>,
									  AngularStiffness, getOptionalAngularStiffness, setOptionalAngularStiffness);
	SURGSIM_ADD_SERIALIZABLE_PROPERTY(VirtualToolCoupler, SurgSim::DataStructures::OptionalValue<double>,
									  AngularDamping, getOptionalAngularDamping, setOptionalAngularDamping);
	SURGSIM_ADD_SERIALIZABLE_PROPERTY(VirtualToolCoupler,
									  SurgSim::DataStructures::OptionalValue<SurgSim::Math::Vector3d>, AttachmentPoint,
									  getOptionalAttachmentPoint, setOptionalAttachmentPoint);
	SURGSIM_ADD_SERIALIZABLE_PROPERTY(VirtualToolCoupler, bool, CalculateInertialTorques,
									  getCalculateInertialTorques, setCalculateInertialTorques);
	SURGSIM_ADD_SERIALIZABLE_PROPERTY(VirtualToolCoupler, bool, HapticOutputOnlyWhenColliding,
									  isHapticOutputOnlyWhenColliding, setHapticOutputOnlyWhenColliding);

	SURGSIM_ADD_SERIALIZABLE_PROPERTY(VirtualToolCoupler, std::shared_ptr<SurgSim::Framework::Component>,
									  Input, getInput, setInput);
	SURGSIM_ADD_SERIALIZABLE_PROPERTY(VirtualToolCoupler, std::shared_ptr<SurgSim::Framework::Component>,
									  Output, getOutput, setOutput);
	SURGSIM_ADD_SERIALIZABLE_PROPERTY(VirtualToolCoupler, std::shared_ptr<SurgSim::Framework::Component>,
									  Representation, getRepresentation, setRepresentation);

	SURGSIM_ADD_SERIALIZABLE_PROPERTY(VirtualToolCoupler, bool, IntializeRigidWithInputPose,
									  isInitializingRigidWithInputPose, setInitializeRigidWithInputPose);
}

VirtualToolCoupler::~VirtualToolCoupler()
{
}

const std::shared_ptr<SurgSim::Framework::Component> VirtualToolCoupler::getInput()
{
	return m_input;
}

void VirtualToolCoupler::setInput(const std::shared_ptr<SurgSim::Framework::Component> input)
{
	m_input = checkAndConvert<SurgSim::Input::InputComponent>(input, "SurgSim::Input::InputComponent");
}

const std::shared_ptr<SurgSim::Framework::Component> VirtualToolCoupler::getOutput()
{
	return m_output;
}

void VirtualToolCoupler::setOutput(const std::shared_ptr<SurgSim::Framework::Component> output)
{
	m_output = checkAndConvert<SurgSim::Input::OutputComponent>(output, "SurgSim::Input::OutputComponent");
}

const std::shared_ptr<SurgSim::Framework::Component> VirtualToolCoupler::getRepresentation()
{
	return m_rigid;
}

void VirtualToolCoupler::setRepresentation(const std::shared_ptr<SurgSim::Framework::Component> rigid)
{
	m_rigid = std::dynamic_pointer_cast<SurgSim::Physics::RigidRepresentation>(rigid);
}

const std::string& VirtualToolCoupler::getPoseName()
{
	return m_poseName;
}

void VirtualToolCoupler::setPoseName(const std::string& poseName)
{
	m_poseName = poseName;
}

void VirtualToolCoupler::update(double dt)
{
	DataStructures::DataGroup inputData;
	m_input->getData(&inputData);
	inputData.poses().cacheIndex(m_poseName, &m_poseIndex);
	inputData.vectors().cacheIndex(DataStructures::Names::LINEAR_VELOCITY, &m_linearVelocityIndex);
	if (m_linearVelocityIndex < 0)
	{
<<<<<<< HEAD
		SURGSIM_LOG_ONCE(m_logger, WARNING) << getFullName() << " is receiving an input DataGroup that does not "
			<< "contain a linear velocity vector named " << DataStructures::Names::LINEAR_VELOCITY
			<< ", so it will be estimated.";
=======
		SURGSIM_LOG_ONCE(m_logger, WARNING) << getFullName() << " is receiving an input DataGroup that does not " <<
											"contain a linear velocity vector named " << DataStructures::Names::LINEAR_VELOCITY <<
											", so it will be estimated.";
>>>>>>> 080717c8
	}
	inputData.vectors().cacheIndex(DataStructures::Names::ANGULAR_VELOCITY, &m_angularVelocityIndex);
	if (m_angularVelocityIndex < 0)
	{
<<<<<<< HEAD
		SURGSIM_LOG_ONCE(m_logger, WARNING) << getFullName() << " is receiving an input DataGroup that does not "
			<< "contain an angular velocity vector named " << DataStructures::Names::ANGULAR_VELOCITY
			<< ") so it will be estimated.";
=======
		SURGSIM_LOG_ONCE(m_logger, WARNING) << getFullName() << " is receiving an input DataGroup that does not " <<
											"contain an angular velocity vector named " << DataStructures::Names::ANGULAR_VELOCITY <<
											") so it will be estimated.";
>>>>>>> 080717c8
	}

	RigidTransform3d inputPose;
	RigidTransform3d previousInputPose(m_previousInputPose); // Use Aligned version
	if (inputData.poses().get(m_poseIndex, &inputPose))
	{
		Vector3d inputLinearVelocity(Vector3d::Zero());
		const bool gotInputLinearVelocity = inputData.vectors().get(m_linearVelocityIndex, &inputLinearVelocity);
		if (!gotInputLinearVelocity)
		{
			inputLinearVelocity = (inputPose.translation() - previousInputPose.translation()) / dt;
		}

		Vector3d inputAngularVelocity(Vector3d::Zero());
		const bool gotInputAngularVelocity = inputData.vectors().get(m_angularVelocityIndex, &inputAngularVelocity);
		if (!gotInputAngularVelocity)
		{
			Math::computeRotationVector(inputPose, previousInputPose, &inputAngularVelocity);
			inputAngularVelocity /= dt;
		}
		m_previousInputPose = inputPose;

		RigidTransform3d inputAlignment = m_input->getLocalPose();
		inputPose = inputAlignment * inputPose;
		if (m_initializeRigidWithInputPose)
		{
			m_initializeRigidWithInputPose = false;
			setInitialInputPose(inputPose);
		}
		inputLinearVelocity = inputAlignment.linear() * inputLinearVelocity;
		inputAngularVelocity = inputAlignment.rotation() * inputAngularVelocity;

		RigidState objectState(m_rigid->getCurrentState());
		RigidTransform3d objectPose(objectState.getPose());
		Vector3d objectPosition = objectPose * m_rigid->getMassCenter();
		Vector3d attachmentPoint = objectPose * m_localAttachmentPoint;
		Vector3d leverArm = attachmentPoint - objectPosition;
		Vector3d attachmentPointVelocity = objectState.getLinearVelocity();
		attachmentPointVelocity += objectState.getAngularVelocity().cross(leverArm);

		Vector3d force = m_linearStiffness * (inputPose.translation() - attachmentPoint);
		force += m_linearDamping * (inputLinearVelocity - attachmentPointVelocity);

		Vector3d rotationVector;
		SurgSim::Math::computeRotationVector(inputPose, objectPose, &rotationVector);
		Vector3d torque = m_angularStiffness * rotationVector;
		torque += m_angularDamping * (inputAngularVelocity - objectState.getAngularVelocity());

		Vector6d generalizedForce;
		generalizedForce << force, torque;

		const Matrix33d identity3x3 = Matrix33d::Identity();
		const Matrix33d zero3x3 = Matrix33d::Zero();
		Matrix66d generalizedStiffness;
		generalizedStiffness << m_linearStiffness* identity3x3, zero3x3,
							 zero3x3, m_angularStiffness* identity3x3;
		Matrix66d generalizedDamping;
		generalizedDamping << m_linearDamping* identity3x3, zero3x3,
						   zero3x3, m_angularDamping* identity3x3;

		if (m_calculateInertialTorques)
		{
			SurgSim::DataStructures::Location location;
			location.rigidLocalPosition.setValue(m_localAttachmentPoint);
			m_rigid->addExternalGeneralizedForce(location, generalizedForce, generalizedStiffness, generalizedDamping);
		}
		else
		{
			m_rigid->addExternalGeneralizedForce(generalizedForce, generalizedStiffness, generalizedDamping);
		}

		if (m_output != nullptr)
		{
			RigidTransform3d outputAlignment = m_output->getLocalPose().inverse();
			Matrix33d outputAlignmentUnScaled = outputAlignment.rotation();

			bool output = true;
			if (m_hapticOutputOnlyWhenColliding)
			{
				auto collision = m_rigid->getCollisionRepresentation();
				output = (collision == nullptr) || (collision->getCollisions().unsafeGet().size() > 0);
			}

			if (output)
			{
				m_outputData.vectors().set(m_forceIndex, outputAlignmentUnScaled * (-force));
				m_outputData.vectors().set(m_torqueIndex, outputAlignmentUnScaled * (-torque));
				if (gotInputLinearVelocity && gotInputAngularVelocity)
				{
					m_outputData.matrices().set(m_springJacobianIndex, -generalizedStiffness);
					m_outputData.matrices().set(m_damperJacobianIndex, -generalizedDamping);
				}
				else
				{
					m_outputData.matrices().reset(m_springJacobianIndex);
					m_outputData.matrices().reset(m_damperJacobianIndex);
				}
			}
			else
			{
				m_outputData.vectors().set(m_forceIndex, Vector3d::Zero());
				m_outputData.vectors().set(m_torqueIndex, Vector3d::Zero());
				m_outputData.matrices().reset(m_springJacobianIndex);
				m_outputData.matrices().reset(m_damperJacobianIndex);
			}

			if (gotInputLinearVelocity)
			{
				m_outputData.vectors().set(m_inputLinearVelocityIndex, outputAlignment.linear() * inputLinearVelocity);
			}
			else
			{
				m_outputData.vectors().reset(m_inputLinearVelocityIndex);
			}

			if (gotInputAngularVelocity)
			{
				m_outputData.vectors().set(m_inputAngularVelocityIndex, outputAlignmentUnScaled * inputAngularVelocity);
			}
			else
			{
				m_outputData.vectors().reset(m_inputAngularVelocityIndex);
			}
			m_outputData.poses().set(m_inputPoseIndex, outputAlignment * inputPose);
			m_output->setData(m_outputData);
		}
	}
}

bool VirtualToolCoupler::doInitialize()
{
	m_outputData = buildOutputData();

	m_forceIndex = m_outputData.vectors().getIndex(SurgSim::DataStructures::Names::FORCE);
	m_torqueIndex = m_outputData.vectors().getIndex(SurgSim::DataStructures::Names::TORQUE);
	m_inputLinearVelocityIndex = m_outputData.vectors().getIndex(SurgSim::DataStructures::Names::INPUT_LINEAR_VELOCITY);
	m_inputAngularVelocityIndex =
		m_outputData.vectors().getIndex(SurgSim::DataStructures::Names::INPUT_ANGULAR_VELOCITY);
	m_inputPoseIndex = m_outputData.poses().getIndex(SurgSim::DataStructures::Names::INPUT_POSE);
	m_springJacobianIndex = m_outputData.matrices().getIndex(SurgSim::DataStructures::Names::SPRING_JACOBIAN);
	m_damperJacobianIndex = m_outputData.matrices().getIndex(SurgSim::DataStructures::Names::DAMPER_JACOBIAN);

	return true;
}

SurgSim::DataStructures::DataGroup VirtualToolCoupler::buildOutputData()
{
	SurgSim::DataStructures::DataGroupBuilder builder;
	builder.addVector(SurgSim::DataStructures::Names::FORCE);
	builder.addVector(SurgSim::DataStructures::Names::TORQUE);
	builder.addMatrix(SurgSim::DataStructures::Names::SPRING_JACOBIAN);
	builder.addPose(SurgSim::DataStructures::Names::INPUT_POSE);
	builder.addMatrix(SurgSim::DataStructures::Names::DAMPER_JACOBIAN);
	builder.addVector(SurgSim::DataStructures::Names::INPUT_LINEAR_VELOCITY);
	builder.addVector(SurgSim::DataStructures::Names::INPUT_ANGULAR_VELOCITY);
	return builder.createData();
}

bool VirtualToolCoupler::doWakeUp()
{
	if (m_input == nullptr)
	{
		SURGSIM_LOG_SEVERE(m_logger) <<
									 "VirtualToolCoupler named " << getName() << " does not have an Input Component.";
		return false;
	}
	if (m_rigid == nullptr)
	{
		SURGSIM_LOG_SEVERE(m_logger) << "VirtualToolCoupler named " << getName() << " does not have a Representation.";
		return false;
	}

	if (m_optionalAttachmentPoint.hasValue())
	{
		m_localAttachmentPoint = m_optionalAttachmentPoint.getValue();
	}
	else
	{
		m_localAttachmentPoint = m_rigid->getMassCenter();
	}

	// Provide sensible defaults based on the rigid representation.
	// If one or both of the stiffness and damping are not provided, they are
	// calculated to provide a critically damped system (dampingRatio-1.0).
	// For a mass-spring system, the damping ratio is defined as:
	//
	//     dampingRatio = (damping) / (2 * sqrt(mass * stiffness))
	//
	double dampingRatio = 1.0;
	double mass = m_rigid->getMass();
	if (!m_optionalLinearDamping.hasValue())
	{
		if (m_optionalLinearStiffness.hasValue())
		{
			m_linearStiffness = m_optionalLinearStiffness.getValue();
		}
		else
		{
			m_linearStiffness = mass * 100.0;
		}
		m_linearDamping = 2.0 * dampingRatio * sqrt(mass * m_linearStiffness);
	}
	else
	{
		m_linearDamping = m_optionalLinearDamping.getValue();
		if (m_optionalLinearStiffness.hasValue())
		{
			m_linearStiffness = m_optionalLinearStiffness.getValue();
		}
		else
		{
			m_linearStiffness = pow(m_linearDamping / dampingRatio, 2) / (4.0 * mass);
		}
	}

	Matrix33d leverArmMatrix = makeSkewSymmetricMatrix((m_localAttachmentPoint - m_rigid->getMassCenter()).eval());
	const Matrix33d& inertia = m_rigid->getLocalInertia() + mass * leverArmMatrix * leverArmMatrix;
	double maxInertia = inertia.eigenvalues().real().maxCoeff();
	if (!m_optionalAngularDamping.hasValue())
	{
		if (m_optionalAngularStiffness.hasValue())
		{
			m_angularStiffness = m_optionalAngularStiffness.getValue();
		}
		else
		{
			m_angularStiffness = maxInertia * 1000.0;
		}
		m_angularDamping = 2.0 * dampingRatio * sqrt(maxInertia * m_angularStiffness);
	}
	else
	{
		m_angularDamping = m_optionalAngularDamping.getValue();
		if (m_optionalAngularStiffness.hasValue())
		{
			m_angularStiffness = m_optionalAngularStiffness.getValue();
		}
		else
		{
			m_angularStiffness = pow(m_angularDamping / dampingRatio, 2) / (4.0 * maxInertia);
		}
	}

<<<<<<< HEAD
	SURGSIM_LOG_INFO(m_logger) << "VirtualToolCoupler named '" << getName() <<
		"' has linear stiffness " << m_linearStiffness << ", linear damping " << m_linearDamping
		<< ", angular stiffness " << m_angularStiffness << ", and angular damping " << m_angularDamping
		<< ". Its Physics Representation has mass " << m_rigid->getMass();
=======
	SURGSIM_LOG_INFO(m_logger) <<
							   "VirtualToolCoupler named '" << getName() << "' has linear stiffness " << m_linearStiffness <<
							   ", linear damping " << m_linearDamping << ", angular stiffness " << m_angularStiffness <<
							   ", and angular damping " << m_angularDamping << ". Its Physics Representation has mass " << m_rigid->getMass();
>>>>>>> 080717c8
	return true;
}

int VirtualToolCoupler::getTargetManagerType() const
{
	return SurgSim::Framework::MANAGER_TYPE_PHYSICS;
}

void VirtualToolCoupler::setInitialInputPose(const SurgSim::Math::RigidTransform3d& pose)
{
	RigidState state = m_rigid->getCurrentState();
	state.setPose(pose);
	m_rigid->setInitialState(state);
}

void VirtualToolCoupler::overrideLinearStiffness(double linearStiffness)
{
	SURGSIM_ASSERT(!isInitialized()) << "Cannot override vtc parameter after it has initialized";

	m_optionalLinearStiffness.setValue(linearStiffness);
	m_linearStiffness = linearStiffness;
}

double VirtualToolCoupler::getLinearStiffness()
{
	SURGSIM_ASSERT(isAwake() || m_optionalLinearStiffness.hasValue())
			<< "Vtc parameter has not been initialized";

	return m_linearStiffness;
}

void VirtualToolCoupler::overrideLinearDamping(double linearDamping)
{
	SURGSIM_ASSERT(!isInitialized()) << "Cannot override vtc parameter after it has initialized";

	m_optionalLinearDamping.setValue(linearDamping);
	m_linearDamping = linearDamping;
}

double VirtualToolCoupler::getLinearDamping()
{
	SURGSIM_ASSERT(isAwake() || m_optionalLinearDamping.hasValue())
			<< "Vtc parameter has not been initialized";

	return m_linearDamping;
}

void VirtualToolCoupler::overrideAngularStiffness(double angularStiffness)
{
	SURGSIM_ASSERT(!isInitialized()) << "Cannot override vtc parameter after it has initialized";

	m_optionalAngularStiffness.setValue(angularStiffness);
	m_angularStiffness = angularStiffness;
}

double VirtualToolCoupler::getAngularStiffness()
{
	SURGSIM_ASSERT(isAwake() || m_optionalAngularStiffness.hasValue())
			<< "Vtc parameter has not been initialized";

	return m_angularStiffness;
}

void VirtualToolCoupler::overrideAngularDamping(double angularDamping)
{
	SURGSIM_ASSERT(!isInitialized()) << "Cannot override vtc parameter after it has initialized";

	m_optionalAngularDamping.setValue(angularDamping);
	m_angularDamping = angularDamping;
}

double VirtualToolCoupler::getAngularDamping()
{
	SURGSIM_ASSERT(isAwake() || m_optionalAngularDamping.hasValue())
			<< "Vtc parameter has not been initialized";

	return m_angularDamping;
}

void VirtualToolCoupler::overrideAttachmentPoint(const SurgSim::Math::Vector3d& attachment)
{
	SURGSIM_ASSERT(!isInitialized()) << "Cannot override vtc parameter after it has initialized";

	m_optionalAttachmentPoint.setValue(attachment);
	m_localAttachmentPoint = attachment;
}

const SurgSim::Math::Vector3d& VirtualToolCoupler::getAttachmentPoint()
{
	SURGSIM_ASSERT(isAwake() || m_optionalAttachmentPoint.hasValue())
			<< "Vtc parameter has not been initialized";
	return m_localAttachmentPoint;
}

void VirtualToolCoupler::setOptionalLinearStiffness(
	const SurgSim::DataStructures::OptionalValue<double>& linearStiffness)
{
	m_optionalLinearStiffness = linearStiffness;
}

const SurgSim::DataStructures::OptionalValue<double>& VirtualToolCoupler::getOptionalLinearStiffness() const
{
	return m_optionalLinearStiffness;
}

void VirtualToolCoupler::setOptionalLinearDamping(const SurgSim::DataStructures::OptionalValue<double>& linearDamping)
{
	m_optionalLinearDamping = linearDamping;
}

const SurgSim::DataStructures::OptionalValue<double>& VirtualToolCoupler::getOptionalLinearDamping() const
{
	return m_optionalLinearDamping;
}

void VirtualToolCoupler::setOptionalAngularStiffness(
	const SurgSim::DataStructures::OptionalValue<double>& angularStiffness)
{
	m_optionalAngularStiffness = angularStiffness;
}

const SurgSim::DataStructures::OptionalValue<double>& VirtualToolCoupler::getOptionalAngularStiffness() const
{
	return m_optionalAngularStiffness;
}

void VirtualToolCoupler::setOptionalAngularDamping(
	const SurgSim::DataStructures::OptionalValue<double>& angularDamping)
{
	m_optionalAngularDamping = angularDamping;
}

const SurgSim::DataStructures::OptionalValue<double>& VirtualToolCoupler::getOptionalAngularDamping() const
{
	return m_optionalAngularDamping;
}

void VirtualToolCoupler::setOptionalAttachmentPoint(
	const SurgSim::DataStructures::OptionalValue<SurgSim::Math::Vector3d>& attachmentPoint)
{
	m_optionalAttachmentPoint = attachmentPoint;
}

const SurgSim::DataStructures::OptionalValue<SurgSim::Math::Vector3d>&
VirtualToolCoupler::getOptionalAttachmentPoint() const
{
	return m_optionalAttachmentPoint;
}

void VirtualToolCoupler::setCalculateInertialTorques(bool calculateInertialTorques)
{
	m_calculateInertialTorques = calculateInertialTorques;
}

bool VirtualToolCoupler::getCalculateInertialTorques() const
{
	return m_calculateInertialTorques;
}

void VirtualToolCoupler::setInitializeRigidWithInputPose(bool val)
{
	m_initializeRigidWithInputPose = val;
}

void VirtualToolCoupler::doRetire()
{
	m_outputData.resetAll();
	Behavior::doRetire();
}

void VirtualToolCoupler::setLocalActive(bool val)
{
	m_outputData.resetAll();
	Behavior::setLocalActive(val);
}

bool VirtualToolCoupler::isHapticOutputOnlyWhenColliding() const
{
	return m_hapticOutputOnlyWhenColliding;
}

void VirtualToolCoupler::setHapticOutputOnlyWhenColliding(bool hapticOutputOnlyWhenColliding)
{
	m_hapticOutputOnlyWhenColliding = hapticOutputOnlyWhenColliding;
}

bool VirtualToolCoupler::isInitializingRigidWithInputPose() const
{
	return m_initializeRigidWithInputPose;
}

}; /// Physics
}; /// SurgSim<|MERGE_RESOLUTION|>--- conflicted
+++ resolved
@@ -150,28 +150,16 @@
 	inputData.vectors().cacheIndex(DataStructures::Names::LINEAR_VELOCITY, &m_linearVelocityIndex);
 	if (m_linearVelocityIndex < 0)
 	{
-<<<<<<< HEAD
 		SURGSIM_LOG_ONCE(m_logger, WARNING) << getFullName() << " is receiving an input DataGroup that does not "
 			<< "contain a linear velocity vector named " << DataStructures::Names::LINEAR_VELOCITY
 			<< ", so it will be estimated.";
-=======
-		SURGSIM_LOG_ONCE(m_logger, WARNING) << getFullName() << " is receiving an input DataGroup that does not " <<
-											"contain a linear velocity vector named " << DataStructures::Names::LINEAR_VELOCITY <<
-											", so it will be estimated.";
->>>>>>> 080717c8
 	}
 	inputData.vectors().cacheIndex(DataStructures::Names::ANGULAR_VELOCITY, &m_angularVelocityIndex);
 	if (m_angularVelocityIndex < 0)
 	{
-<<<<<<< HEAD
 		SURGSIM_LOG_ONCE(m_logger, WARNING) << getFullName() << " is receiving an input DataGroup that does not "
 			<< "contain an angular velocity vector named " << DataStructures::Names::ANGULAR_VELOCITY
 			<< ") so it will be estimated.";
-=======
-		SURGSIM_LOG_ONCE(m_logger, WARNING) << getFullName() << " is receiving an input DataGroup that does not " <<
-											"contain an angular velocity vector named " << DataStructures::Names::ANGULAR_VELOCITY <<
-											") so it will be estimated.";
->>>>>>> 080717c8
 	}
 
 	RigidTransform3d inputPose;
@@ -415,17 +403,10 @@
 		}
 	}
 
-<<<<<<< HEAD
 	SURGSIM_LOG_INFO(m_logger) << "VirtualToolCoupler named '" << getName() <<
 		"' has linear stiffness " << m_linearStiffness << ", linear damping " << m_linearDamping
 		<< ", angular stiffness " << m_angularStiffness << ", and angular damping " << m_angularDamping
 		<< ". Its Physics Representation has mass " << m_rigid->getMass();
-=======
-	SURGSIM_LOG_INFO(m_logger) <<
-							   "VirtualToolCoupler named '" << getName() << "' has linear stiffness " << m_linearStiffness <<
-							   ", linear damping " << m_linearDamping << ", angular stiffness " << m_angularStiffness <<
-							   ", and angular damping " << m_angularDamping << ". Its Physics Representation has mass " << m_rigid->getMass();
->>>>>>> 080717c8
 	return true;
 }
 
