// This file is a part of the OpenSurgSim project.
// Copyright 2013, SimQuest Solutions Inc.
//
// Licensed under the Apache License, Version 2.0 (the "License");
// you may not use this file except in compliance with the License.
// You may obtain a copy of the License at
//
//     http://www.apache.org/licenses/LICENSE-2.0
//
// Unless required by applicable law or agreed to in writing, software
// distributed under the License is distributed on an "AS IS" BASIS,
// WITHOUT WARRANTIES OR CONDITIONS OF ANY KIND, either express or implied.
// See the License for the specific language governing permissions and
// limitations under the License.

#include <Eigen/Eigenvalues>

#include "SurgSim/Collision/CollisionPair.h"
#include "SurgSim/Collision/Representation.h"
#include "SurgSim/DataStructures/DataGroupBuilder.h"
#include "SurgSim/DataStructures/DataStructuresConvert.h"
#include "SurgSim/Framework/FrameworkConvert.h"
#include "SurgSim/Framework/LogMacros.h"
#include "SurgSim/Input/InputComponent.h"
#include "SurgSim/Input/OutputComponent.h"
#include "SurgSim/Math/MathConvert.h"
#include "SurgSim/Math/Matrix.h"
#include "SurgSim/Math/Quaternion.h"
#include "SurgSim/Math/RigidTransform.h"
#include "SurgSim/Math/Vector.h"
#include "SurgSim/Physics/RigidRepresentation.h"
#include "SurgSim/Physics/VirtualToolCoupler.h"

using SurgSim::Math::makeSkewSymmetricMatrix;
using SurgSim::Math::Vector3d;
using SurgSim::Math::Vector6d;
using SurgSim::Math::Matrix33d;
using SurgSim::Math::Matrix66d;
using SurgSim::Math::RigidTransform3d;
using SurgSim::Math::Quaterniond;
using SurgSim::Framework::checkAndConvert;

namespace SurgSim
{

namespace Physics
{
SURGSIM_REGISTER(SurgSim::Framework::Component, SurgSim::Physics::VirtualToolCoupler, VirtualToolCoupler);

VirtualToolCoupler::VirtualToolCoupler(const std::string& name) :
	SurgSim::Framework::Behavior(name),
	m_poseName(SurgSim::DataStructures::Names::POSE),
	m_linearStiffness(std::numeric_limits<double>::quiet_NaN()),
	m_linearDamping(std::numeric_limits<double>::quiet_NaN()),
	m_angularStiffness(std::numeric_limits<double>::quiet_NaN()),
	m_angularDamping(std::numeric_limits<double>::quiet_NaN()),
	m_localAttachmentPoint(Vector3d(std::numeric_limits<double>::quiet_NaN(), std::numeric_limits<double>::quiet_NaN(),
									std::numeric_limits<double>::quiet_NaN())),
	m_calculateInertialTorques(false),
	m_poseIndex(-1),
	m_linearVelocityIndex(-1),
	m_angularVelocityIndex(-1),
	m_forceIndex(-1),
	m_torqueIndex(-1),
	m_inputLinearVelocityIndex(-1),
	m_inputAngularVelocityIndex(-1),
	m_inputPoseIndex(-1),
	m_springJacobianIndex(-1),
	m_damperJacobianIndex(-1)
{
	SURGSIM_ADD_SERIALIZABLE_PROPERTY(VirtualToolCoupler, SurgSim::DataStructures::OptionalValue<double>,
									  LinearStiffness, getOptionalLinearStiffness, setOptionalLinearStiffness);
	SURGSIM_ADD_SERIALIZABLE_PROPERTY(VirtualToolCoupler, SurgSim::DataStructures::OptionalValue<double>,
									  LinearDamping, getOptionalLinearDamping, setOptionalLinearDamping);
	SURGSIM_ADD_SERIALIZABLE_PROPERTY(VirtualToolCoupler, SurgSim::DataStructures::OptionalValue<double>,
									  AngularStiffness, getOptionalAngularStiffness, setOptionalAngularStiffness);
	SURGSIM_ADD_SERIALIZABLE_PROPERTY(VirtualToolCoupler, SurgSim::DataStructures::OptionalValue<double>,
									  AngularDamping, getOptionalAngularDamping, setOptionalAngularDamping);
	SURGSIM_ADD_SERIALIZABLE_PROPERTY(VirtualToolCoupler,
									  SurgSim::DataStructures::OptionalValue<SurgSim::Math::Vector3d>, AttachmentPoint,
									  getOptionalAttachmentPoint, setOptionalAttachmentPoint);
	SURGSIM_ADD_SERIALIZABLE_PROPERTY(VirtualToolCoupler, bool, CalculateInertialTorques,
									  getCalculateInertialTorques, setCalculateInertialTorques);

	SURGSIM_ADD_SERIALIZABLE_PROPERTY(VirtualToolCoupler, std::shared_ptr<SurgSim::Framework::Component>,
									  Input, getInput, setInput);
	SURGSIM_ADD_SERIALIZABLE_PROPERTY(VirtualToolCoupler, std::shared_ptr<SurgSim::Framework::Component>,
									  Output, getOutput, setOutput);
	SURGSIM_ADD_SERIALIZABLE_PROPERTY(VirtualToolCoupler, std::shared_ptr<SurgSim::Framework::Component>,
									  Representation, getRepresentation, setRepresentation);
	SURGSIM_ADD_SERIALIZABLE_PROPERTY(VirtualToolCoupler, std::shared_ptr<SurgSim::Framework::Component>,
									  CollisionRepresentation, getCollisionRepresentation, setCollisionRepresentation);
}

VirtualToolCoupler::~VirtualToolCoupler()
{
}

const std::shared_ptr<SurgSim::Framework::Component> VirtualToolCoupler::getInput()
{
	return m_input;
}

void VirtualToolCoupler::setInput(const std::shared_ptr<SurgSim::Framework::Component> input)
{
	m_input = checkAndConvert<SurgSim::Input::InputComponent>(input, "SurgSim::Input::InputComponent");
}

const std::shared_ptr<SurgSim::Framework::Component> VirtualToolCoupler::getOutput()
{
	return m_output;
}

void VirtualToolCoupler::setOutput(const std::shared_ptr<SurgSim::Framework::Component> output)
{
	m_output = checkAndConvert<SurgSim::Input::OutputComponent>(output, "SurgSim::Input::OutputComponent");
}

const std::shared_ptr<SurgSim::Framework::Component> VirtualToolCoupler::getRepresentation()
{
	return m_rigid;
}

void VirtualToolCoupler::setRepresentation(const std::shared_ptr<SurgSim::Framework::Component> rigid)
{
	m_rigid = std::dynamic_pointer_cast<SurgSim::Physics::RigidRepresentation>(rigid);
}

const std::string& VirtualToolCoupler::getPoseName()
{
	return m_poseName;
}

void VirtualToolCoupler::setPoseName(const std::string& poseName)
{
	m_poseName = poseName;
}

void VirtualToolCoupler::update(double dt)
{
	SurgSim::DataStructures::DataGroup inputData;
	m_input->getData(&inputData);
	inputData.poses().cacheIndex(m_poseName, &m_poseIndex);
	inputData.vectors().cacheIndex(SurgSim::DataStructures::Names::LINEAR_VELOCITY, &m_linearVelocityIndex);
	inputData.vectors().cacheIndex(SurgSim::DataStructures::Names::ANGULAR_VELOCITY, &m_angularVelocityIndex);

	RigidTransform3d inputPose;
	if (inputData.poses().get(m_poseIndex, &inputPose))
	{
		Vector3d inputLinearVelocity(Vector3d::Zero());
		inputData.vectors().get(m_linearVelocityIndex, &inputLinearVelocity);

		Vector3d inputAngularVelocity(Vector3d::Zero());
		inputData.vectors().get(m_angularVelocityIndex, &inputAngularVelocity);

		RigidTransform3d inputAlignment = m_input->getLocalPose();
		inputPose = inputAlignment * inputPose;
		inputLinearVelocity = inputAlignment.linear() * inputLinearVelocity;
		inputAngularVelocity = inputAlignment.rotation() * inputAngularVelocity;

		RigidRepresentationState objectState(m_rigid->getCurrentState());
		RigidTransform3d objectPose(objectState.getPose());
		Vector3d objectPosition = objectPose * m_rigid->getMassCenter();
		Vector3d attachmentPoint = objectPose * m_localAttachmentPoint;
		Vector3d leverArm = attachmentPoint - objectPosition;
		Vector3d attachmentPointVelocity = objectState.getLinearVelocity();
		attachmentPointVelocity += objectState.getAngularVelocity().cross(leverArm);

		Vector3d force = m_linearStiffness * (inputPose.translation() - attachmentPoint);
		force += m_linearDamping * (inputLinearVelocity - attachmentPointVelocity);

		Vector3d rotationVector;
		SurgSim::Math::computeRotationVector(inputPose, objectPose, &rotationVector);
		Vector3d torque = m_angularStiffness * rotationVector;
		torque += m_angularDamping * (inputAngularVelocity - objectState.getAngularVelocity());

		Vector6d generalizedForce;
		generalizedForce << force, torque;

		const Matrix33d identity3x3 = Matrix33d::Identity();
		const Matrix33d zero3x3 = Matrix33d::Zero();
		Matrix66d generalizedStiffness;
		generalizedStiffness << m_linearStiffness * identity3x3, zero3x3,
								zero3x3                        , m_angularStiffness * identity3x3;
		Matrix66d generalizedDamping;
		generalizedDamping << m_linearDamping * identity3x3, zero3x3,
							  zero3x3                      , m_angularDamping * identity3x3;

		if (m_calculateInertialTorques)
		{
			SurgSim::DataStructures::Location location;
			location.rigidLocalPosition.setValue(m_localAttachmentPoint);
			m_rigid->addExternalGeneralizedForce(location, generalizedForce, generalizedStiffness, generalizedDamping);
		}
		else
		{
			m_rigid->addExternalGeneralizedForce(generalizedForce, generalizedStiffness, generalizedDamping);
		}

		if (m_output != nullptr)
		{
			RigidTransform3d outputAlignment = m_output->getLocalPose().inverse();
			Matrix33d outputAlignmentUnScaled = outputAlignment.rotation();

			if ((m_collision != nullptr) && (m_collision->getCollisions().unsafeGet().size() == 0))
			{
				m_outputData.vectors().set(m_forceIndex, Vector3d::Zero());
				m_outputData.vectors().set(m_torqueIndex, Vector3d::Zero());
				m_outputData.matrices().reset(m_springJacobianIndex);
				m_outputData.matrices().reset(m_damperJacobianIndex);
			}
			else
			{
				m_outputData.vectors().set(m_forceIndex, outputAlignmentUnScaled * (-force));
				m_outputData.vectors().set(m_torqueIndex, outputAlignmentUnScaled * (-torque));
				m_outputData.matrices().set(m_springJacobianIndex, -generalizedStiffness);
				m_outputData.matrices().set(m_damperJacobianIndex, -generalizedDamping);
			}

			m_outputData.vectors().set(m_inputLinearVelocityIndex, outputAlignment.linear() * inputLinearVelocity);
			m_outputData.vectors().set(m_inputAngularVelocityIndex, outputAlignmentUnScaled * inputAngularVelocity);
			m_outputData.poses().set(m_inputPoseIndex, outputAlignment * inputPose);
			m_output->setData(m_outputData);
		}
	}
}

bool VirtualToolCoupler::doInitialize()
{
	m_outputData = buildOutputData();

	m_forceIndex = m_outputData.vectors().getIndex(SurgSim::DataStructures::Names::FORCE);
	m_torqueIndex = m_outputData.vectors().getIndex(SurgSim::DataStructures::Names::TORQUE);
	m_inputLinearVelocityIndex = m_outputData.vectors().getIndex(SurgSim::DataStructures::Names::INPUT_LINEAR_VELOCITY);
	m_inputAngularVelocityIndex =
		m_outputData.vectors().getIndex(SurgSim::DataStructures::Names::INPUT_ANGULAR_VELOCITY);
	m_inputPoseIndex = m_outputData.poses().getIndex(SurgSim::DataStructures::Names::INPUT_POSE);
	m_springJacobianIndex = m_outputData.matrices().getIndex(SurgSim::DataStructures::Names::SPRING_JACOBIAN);
	m_damperJacobianIndex = m_outputData.matrices().getIndex(SurgSim::DataStructures::Names::DAMPER_JACOBIAN);

	return true;
}

SurgSim::DataStructures::DataGroup VirtualToolCoupler::buildOutputData()
{
	SurgSim::DataStructures::DataGroupBuilder builder;
	builder.addVector(SurgSim::DataStructures::Names::FORCE);
	builder.addVector(SurgSim::DataStructures::Names::TORQUE);
	builder.addMatrix(SurgSim::DataStructures::Names::SPRING_JACOBIAN);
	builder.addPose(SurgSim::DataStructures::Names::INPUT_POSE);
	builder.addMatrix(SurgSim::DataStructures::Names::DAMPER_JACOBIAN);
	builder.addVector(SurgSim::DataStructures::Names::INPUT_LINEAR_VELOCITY);
	builder.addVector(SurgSim::DataStructures::Names::INPUT_ANGULAR_VELOCITY);
	return builder.createData();
}

bool VirtualToolCoupler::doWakeUp()
{
	if (m_input == nullptr)
	{
		SURGSIM_LOG_SEVERE(SurgSim::Framework::Logger::getLogger("Physics/VirtualToolCoupler")) <<
<<<<<<< HEAD
			"VirtualToolCoupler named '" << getName() << "' does not have an Input Component.";
=======
			"VirtualToolCoupler named " << getName() << " does not have an Input Component.";
>>>>>>> be6e47d6
		return false;
	}
	if (m_rigid == nullptr)
	{
		SURGSIM_LOG_SEVERE(SurgSim::Framework::Logger::getLogger("Physics/VirtualToolCoupler")) <<
<<<<<<< HEAD
			"VirtualToolCoupler named '" << getName() << "' does not have a Representation.";
=======
			"VirtualToolCoupler named " << getName() << " does not have a Representation.";
>>>>>>> be6e47d6
		return false;
	}

	if (m_optionalAttachmentPoint.hasValue())
	{
		m_localAttachmentPoint = m_optionalAttachmentPoint.getValue();
	}
	else
	{
		m_localAttachmentPoint = m_rigid->getMassCenter();
	}

	// Provide sensible defaults based on the rigid representation.
	// If one or both of the stiffness and damping are not provided, they are
	// calculated to provide a critically damped system (dampingRatio-1.0).
	// For a mass-spring system, the damping ratio is defined as:
	//
	//     dampingRatio = (damping) / (2 * sqrt(mass * stiffness))
	//
	double dampingRatio = 1.0;
	double mass = m_rigid->getMass();
	if (!m_optionalLinearDamping.hasValue())
	{
		if (m_optionalLinearStiffness.hasValue())
		{
			m_linearStiffness = m_optionalLinearStiffness.getValue();
		}
		else
		{
			m_linearStiffness = mass * 100.0;
		}
		m_linearDamping = 2.0 * dampingRatio * sqrt(mass * m_linearStiffness);
	}
	else
	{
		m_linearDamping = m_optionalLinearDamping.getValue();
		if (m_optionalLinearStiffness.hasValue())
		{
			m_linearStiffness = m_optionalLinearStiffness.getValue();
		}
		else
		{
			m_linearStiffness = pow(m_linearDamping / dampingRatio, 2) / (4.0 * mass);
		}
	}

	Matrix33d leverArmMatrix = makeSkewSymmetricMatrix((m_localAttachmentPoint - m_rigid->getMassCenter()).eval());
	const Matrix33d& inertia = m_rigid->getLocalInertia() + mass * leverArmMatrix * leverArmMatrix;
	double maxInertia = inertia.eigenvalues().real().maxCoeff();
	if (!m_optionalAngularDamping.hasValue())
	{
		if (m_optionalAngularStiffness.hasValue())
		{
			m_angularStiffness = m_optionalAngularStiffness.getValue();
		}
		else
		{
			m_angularStiffness = maxInertia * 1000.0;
		}
		m_angularDamping = 2.0 * dampingRatio * sqrt(maxInertia * m_angularStiffness);
	}
	else
	{
		m_angularDamping = m_optionalAngularDamping.getValue();
		if (m_optionalAngularStiffness.hasValue())
		{
			m_angularStiffness = m_optionalAngularStiffness.getValue();
		}
		else
		{
			m_angularStiffness = pow(m_angularDamping / dampingRatio, 2) / (4.0 * maxInertia);
		}
	}

	SURGSIM_LOG_INFO(SurgSim::Framework::Logger::getLogger("Physics/VirtualToolCoupler")) <<
		"VirtualToolCoupler named '" << getName() << "' has linear stiffness " << m_linearStiffness <<
		", linear damping " << m_linearDamping << ", angular stiffness " << m_angularStiffness <<
<<<<<<< HEAD
		", and angular damping " << m_angularDamping << ".";
=======
		", and angular damping " << m_angularDamping << ". Its Physics Representation has mass " << m_rigid->getMass();
>>>>>>> be6e47d6
	return true;
}

int VirtualToolCoupler::getTargetManagerType() const
{
	return SurgSim::Framework::MANAGER_TYPE_PHYSICS;
}

void VirtualToolCoupler::overrideLinearStiffness(double linearStiffness)
{
	SURGSIM_ASSERT(!isInitialized()) << "Cannot override vtc parameter after it has initialized";

	m_optionalLinearStiffness.setValue(linearStiffness);
	m_linearStiffness = linearStiffness;
}

double VirtualToolCoupler::getLinearStiffness()
{
	SURGSIM_ASSERT(isAwake() || m_optionalLinearStiffness.hasValue())
			<< "Vtc parameter has not been initialized";

	return m_linearStiffness;
}

void VirtualToolCoupler::overrideLinearDamping(double linearDamping)
{
	SURGSIM_ASSERT(!isInitialized()) << "Cannot override vtc parameter after it has initialized";

	m_optionalLinearDamping.setValue(linearDamping);
	m_linearDamping = linearDamping;
}

double VirtualToolCoupler::getLinearDamping()
{
	SURGSIM_ASSERT(isAwake() || m_optionalLinearDamping.hasValue())
			<< "Vtc parameter has not been initialized";

	return m_linearDamping;
}

void VirtualToolCoupler::overrideAngularStiffness(double angularStiffness)
{
	SURGSIM_ASSERT(!isInitialized()) << "Cannot override vtc parameter after it has initialized";

	m_optionalAngularStiffness.setValue(angularStiffness);
	m_angularStiffness = angularStiffness;
}

double VirtualToolCoupler::getAngularStiffness()
{
	SURGSIM_ASSERT(isAwake() || m_optionalAngularStiffness.hasValue())
			<< "Vtc parameter has not been initialized";

	return m_angularStiffness;
}

void VirtualToolCoupler::overrideAngularDamping(double angularDamping)
{
	SURGSIM_ASSERT(!isInitialized()) << "Cannot override vtc parameter after it has initialized";

	m_optionalAngularDamping.setValue(angularDamping);
	m_angularDamping = angularDamping;
}

double VirtualToolCoupler::getAngularDamping()
{
	SURGSIM_ASSERT(isAwake() || m_optionalAngularDamping.hasValue())
			<< "Vtc parameter has not been initialized";

	return m_angularDamping;
}

void VirtualToolCoupler::overrideAttachmentPoint(const SurgSim::Math::Vector3d& attachment)
{
	SURGSIM_ASSERT(!isInitialized()) << "Cannot override vtc parameter after it has initialized";

	m_optionalAttachmentPoint.setValue(attachment);
	m_localAttachmentPoint = attachment;
}

const SurgSim::Math::Vector3d& VirtualToolCoupler::getAttachmentPoint()
{
	SURGSIM_ASSERT(isAwake() || m_optionalAttachmentPoint.hasValue())
			<< "Vtc parameter has not been initialized";
	return m_localAttachmentPoint;
}

void VirtualToolCoupler::setOptionalLinearStiffness(
	const SurgSim::DataStructures::OptionalValue<double>& linearStiffness)
{
	m_optionalLinearStiffness = linearStiffness;
}

const SurgSim::DataStructures::OptionalValue<double>& VirtualToolCoupler::getOptionalLinearStiffness() const
{
	return m_optionalLinearStiffness;
}

void VirtualToolCoupler::setOptionalLinearDamping(const SurgSim::DataStructures::OptionalValue<double>& linearDamping)
{
	m_optionalLinearDamping = linearDamping;
}

const SurgSim::DataStructures::OptionalValue<double>& VirtualToolCoupler::getOptionalLinearDamping() const
{
	return m_optionalLinearDamping;
}

void VirtualToolCoupler::setOptionalAngularStiffness(
	const SurgSim::DataStructures::OptionalValue<double>& angularStiffness)
{
	m_optionalAngularStiffness = angularStiffness;
}

const SurgSim::DataStructures::OptionalValue<double>& VirtualToolCoupler::getOptionalAngularStiffness() const
{
	return m_optionalAngularStiffness;
}

void VirtualToolCoupler::setOptionalAngularDamping(
	const SurgSim::DataStructures::OptionalValue<double>& angularDamping)
{
	m_optionalAngularDamping = angularDamping;
}

const SurgSim::DataStructures::OptionalValue<double>& VirtualToolCoupler::getOptionalAngularDamping() const
{
	return m_optionalAngularDamping;
}

void VirtualToolCoupler::setOptionalAttachmentPoint(
	const SurgSim::DataStructures::OptionalValue<SurgSim::Math::Vector3d>& attachmentPoint)
{
	m_optionalAttachmentPoint = attachmentPoint;
}

const SurgSim::DataStructures::OptionalValue<SurgSim::Math::Vector3d>&
VirtualToolCoupler::getOptionalAttachmentPoint() const
{
	return m_optionalAttachmentPoint;
}

void VirtualToolCoupler::setCalculateInertialTorques(bool calculateInertialTorques)
{
	m_calculateInertialTorques = calculateInertialTorques;
}

bool VirtualToolCoupler::getCalculateInertialTorques() const
{
	return m_calculateInertialTorques;
}

const std::shared_ptr<SurgSim::Collision::Representation> VirtualToolCoupler::getCollisionRepresentation()
{
	return m_collision;
}

void VirtualToolCoupler::setCollisionRepresentation(const std::shared_ptr<SurgSim::Framework::Component> collision)
{
	m_collision = std::dynamic_pointer_cast<SurgSim::Collision::Representation>(collision);;
}

}; /// Physics
}; /// SurgSim<|MERGE_RESOLUTION|>--- conflicted
+++ resolved
@@ -259,21 +259,13 @@
 	if (m_input == nullptr)
 	{
 		SURGSIM_LOG_SEVERE(SurgSim::Framework::Logger::getLogger("Physics/VirtualToolCoupler")) <<
-<<<<<<< HEAD
 			"VirtualToolCoupler named '" << getName() << "' does not have an Input Component.";
-=======
-			"VirtualToolCoupler named " << getName() << " does not have an Input Component.";
->>>>>>> be6e47d6
 		return false;
 	}
 	if (m_rigid == nullptr)
 	{
 		SURGSIM_LOG_SEVERE(SurgSim::Framework::Logger::getLogger("Physics/VirtualToolCoupler")) <<
-<<<<<<< HEAD
 			"VirtualToolCoupler named '" << getName() << "' does not have a Representation.";
-=======
-			"VirtualToolCoupler named " << getName() << " does not have a Representation.";
->>>>>>> be6e47d6
 		return false;
 	}
 
@@ -351,11 +343,7 @@
 	SURGSIM_LOG_INFO(SurgSim::Framework::Logger::getLogger("Physics/VirtualToolCoupler")) <<
 		"VirtualToolCoupler named '" << getName() << "' has linear stiffness " << m_linearStiffness <<
 		", linear damping " << m_linearDamping << ", angular stiffness " << m_angularStiffness <<
-<<<<<<< HEAD
-		", and angular damping " << m_angularDamping << ".";
-=======
 		", and angular damping " << m_angularDamping << ". Its Physics Representation has mass " << m_rigid->getMass();
->>>>>>> be6e47d6
 	return true;
 }
 
