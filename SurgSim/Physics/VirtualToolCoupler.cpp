--- conflicted
+++ resolved
@@ -266,22 +266,13 @@
 {
 	if (m_input == nullptr)
 	{
-<<<<<<< HEAD
-		SURGSIM_LOG_SEVERE(SurgSim::Framework::Logger::getLogger("Physics/VirtualToolCoupler")) <<
-=======
 		SURGSIM_LOG_SEVERE(m_logger) <<
->>>>>>> 5014feba
 			"VirtualToolCoupler named " << getName() << " does not have an Input Component.";
 		return false;
 	}
 	if (m_rigid == nullptr)
 	{
-<<<<<<< HEAD
-		SURGSIM_LOG_SEVERE(SurgSim::Framework::Logger::getLogger("Physics/VirtualToolCoupler")) <<
-			"VirtualToolCoupler named " << getName() << " does not have a Representation.";
-=======
 		SURGSIM_LOG_SEVERE(m_logger) << "VirtualToolCoupler named " << getName() << " does not have a Representation.";
->>>>>>> 5014feba
 		return false;
 	}
 
@@ -356,17 +347,10 @@
 		}
 	}
 
-<<<<<<< HEAD
-	SURGSIM_LOG_INFO(SurgSim::Framework::Logger::getLogger("Physics/VirtualToolCoupler")) <<
-		"VirtualToolCoupler named '" << getName() << "' has linear stiffness " << m_linearStiffness <<
-		", linear damping " << m_linearDamping << ", angular stiffness " << m_angularStiffness <<
-		", and angular damping " << m_angularDamping << ".  Its physics representation has mass " << m_rigid->getMass();
-=======
 	SURGSIM_LOG_INFO(m_logger) <<
 		"VirtualToolCoupler named '" << getName() << "' has linear stiffness " << m_linearStiffness <<
 		", linear damping " << m_linearDamping << ", angular stiffness " << m_angularStiffness <<
 		", and angular damping " << m_angularDamping << ". Its Physics Representation has mass " << m_rigid->getMass();
->>>>>>> 5014feba
 	return true;
 }
 
