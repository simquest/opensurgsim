--- conflicted
+++ resolved
@@ -65,15 +65,13 @@
 
 bool PhysicsManager::doUpdate(double dt)
 {
-<<<<<<< HEAD
 	// Add all components that came in before the last update
 	processComponents();
-=======
+
 	for (auto it = m_representations.begin(); it != m_representations.end(); ++it)
 	{
 		(*it)->beforeUpdate(dt);
 	}
->>>>>>> 65894737
 
 	std::list<std::shared_ptr<PhysicsManagerState>> stateList;
 	std::shared_ptr<PhysicsManagerState> state = std::make_shared<PhysicsManagerState>();
