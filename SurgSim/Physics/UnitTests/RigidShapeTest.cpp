//// This file is a part of the OpenSurgSim project.
//// Copyright 2013, SimQuest Solutions Inc.
////
//// Licensed under the Apache License, Version 2.0 (the "License");
//// you may not use this file except in compliance with the License.
//// You may obtain a copy of the License at
////
////     http://www.apache.org/licenses/LICENSE-2.0
////
//// Unless required by applicable law or agreed to in writing, software
//// distributed under the License is distributed on an "AS IS" BASIS,
//// WITHOUT WARRANTIES OR CONDITIONS OF ANY KIND, either express or implied.
//// See the License for the specific language governing permissions and
//// limitations under the License.

#include <gtest/gtest.h>

#include <SurgSim/Math/Vector.h>
#include <SurgSim/Math/Matrix.h>
#include <SurgSim/Math/Quaternion.h>
#include <SurgSim/Math/RigidTransform.h>
using SurgSim::Math::Quaterniond;
using SurgSim::Math::Vector3d;
using SurgSim::Math::Matrix33d;
using SurgSim::Math::RigidTransform3d;

#include <SurgSim/Physics/Shapes.h>
using namespace SurgSim::Physics;

namespace {
	const double epsilon = 1e-10;
}

class RigidShapeTest : public ::testing::Test
{
public:
	void SetUp()
	{
		m_rho = 9000.0;
		m_radius = 0.01;
		m_length = 0.1;
		m_size[0] = 0.1;
		m_size[1] = 0.2;
		m_size[2] = 0.3;
	}

	void TearDown()
	{
	}

	// Mass density
	double m_rho;

	// Radius (sphere/cylinder/capsule)
	double m_radius;

	// Length (cylinder/capsule)
	double m_length;

	// Size (box)
	double m_size[3];
};

TEST_F(RigidShapeTest, Sphere)
{
	ASSERT_NO_THROW({SphereShape s(m_radius);});

	SphereShape s(m_radius);
	EXPECT_EQ(RIGID_SHAPE_TYPE_SPHERE, s.getType());
	EXPECT_EQ(m_radius, s.getRadius());

	const double& r = m_radius;
	const double r2 = r * r;
	double expectedVolume = 4.0 / 3.0 * M_PI * (r2 * r);
	double expectedMass = m_rho * expectedVolume;
	double coef = 2.0 / 5.0 * expectedMass * r2;
	Matrix33d expectedInertia;
	expectedInertia << coef, 0.0, 0.0,
		0.0, coef, 0.0,
		0.0, 0.0, coef;

	double volume, mass;
	Vector3d massCenter;
	Matrix33d inertia;
	volume     = s.calculateVolume();
	mass       = s.calculateMass(m_rho);
	massCenter = s.calculateMassCenter();
	inertia    = s.calculateInertia(m_rho);

	EXPECT_NEAR(expectedVolume, volume, epsilon);
	EXPECT_NEAR(expectedMass, mass, epsilon);
	EXPECT_TRUE(expectedInertia.isApprox(inertia));
}

TEST_F(RigidShapeTest, Box)
{
	ASSERT_NO_THROW({BoxShape b(m_size[0], m_size[1], m_size[2]);});

	BoxShape b(m_size[0], m_size[1], m_size[2]);
	EXPECT_EQ(m_size[0], b.getSizeX());
	EXPECT_EQ(m_size[1], b.getSizeY());
	EXPECT_EQ(m_size[2], b.getSizeZ());
	EXPECT_EQ(RIGID_SHAPE_TYPE_BOX, b.getType());

	double expectedVolume = m_size[0] * m_size[1] * m_size[2];
	double expectedMass = m_rho * expectedVolume;
	double coef = 1.0 / 12.0 * expectedMass;
	double x2 = m_size[0] * m_size[0];
	double y2 = m_size[1] * m_size[1];
	double z2 = m_size[2] * m_size[2];
	Matrix33d expectedInertia;
	expectedInertia << coef*(y2 + z2), 0.0, 0.0,
		0.0, coef*(x2 + z2), 0.0,
		0.0, 0.0, coef*(x2 + y2);

	double volume, mass;
	Vector3d massCenter;
	Matrix33d inertia;
	volume     = b.calculateVolume();
	mass       = b.calculateMass(m_rho);
	massCenter = b.calculateMassCenter();
	inertia    = b.calculateInertia(m_rho);

	EXPECT_NEAR(expectedVolume, volume, epsilon);
	EXPECT_NEAR(expectedMass, mass, epsilon);
	EXPECT_TRUE(expectedInertia.isApprox(inertia));
}

TEST_F(RigidShapeTest, Cylinder)
{
	ASSERT_NO_THROW({CylinderShape c(m_length, m_radius);});

<<<<<<< HEAD
	CylinderShape c(m_length, m_radius);
=======
	CylinderShape<SHAPE_DIRECTION_AXIS_X> c(m_length, m_radius);
	EXPECT_EQ(m_length, c.getLength());
	EXPECT_EQ(m_radius, c.getRadius());
	EXPECT_EQ(RIGID_SHAPE_TYPE_CYLINDER, c.getType());

	double expectedVolume = M_PI * m_radius * m_radius * m_length;
	double expectedMass = m_rho * expectedVolume;

	double r1sq = m_radius * m_radius;
	double l2 = m_length * m_length;
	double coefDir = 1.0 /  2.0 * expectedMass * (r1sq);
	double coef    = 1.0 / 12.0 * expectedMass * (3.0 * (r1sq) + l2);
	Matrix33d expectedInertia;
	expectedInertia << coefDir, 0.0, 0.0,
		0.0, coef, 0.0,
		0.0, 0.0, coef;

	double volume, mass;
	Vector3d massCenter;
	Matrix33d inertia;
	volume     = c.calculateVolume();
	mass       = c.calculateMass(m_rho);
	massCenter = c.calculateMassCenter();
	inertia    = c.calculateInertia(m_rho);

	EXPECT_NEAR(expectedVolume, volume, epsilon);
	EXPECT_NEAR(expectedMass, mass, epsilon);
	EXPECT_TRUE(expectedInertia.isApprox(inertia));
}

TEST_F(RigidShapeTest, CylinderY)
{
	ASSERT_NO_THROW({CylinderShape<SHAPE_DIRECTION_AXIS_Y> c(m_length, m_radius);});

	CylinderShape<SHAPE_DIRECTION_AXIS_Y> c(m_length, m_radius);
>>>>>>> e8187ec4
	EXPECT_EQ(m_length, c.getLength());
	EXPECT_EQ(m_radius, c.getRadius());
	EXPECT_EQ(RIGID_SHAPE_TYPE_CYLINDER, c.getType());

	double expectedVolume = M_PI * m_radius * m_radius * m_length;
	double expectedMass = m_rho * expectedVolume;

	double r1sq = m_radius * m_radius;
	double l2 = m_length * m_length;
	double coefDir = 1.0 /  2.0 * expectedMass * (r1sq);
	double coef    = 1.0 / 12.0 * expectedMass * (3.0 * (r1sq) + l2);
	Matrix33d expectedInertia;
	expectedInertia << coef, 0.0, 0.0,
		0.0, coefDir, 0.0,
		0.0, 0.0, coef;

	double volume, mass;
	Vector3d massCenter;
	Matrix33d inertia;
	volume     = c.calculateVolume();
	mass       = c.calculateMass(m_rho);
	massCenter = c.calculateMassCenter();
	inertia    = c.calculateInertia(m_rho);

	EXPECT_NEAR(expectedVolume, volume, epsilon);
	EXPECT_NEAR(expectedMass, mass, epsilon);
	EXPECT_TRUE(expectedInertia.isApprox(inertia));
}

<<<<<<< HEAD
TEST_F(RigidShapeTest, Capsule)
=======
TEST_F(RigidShapeTest, CylinderZ)
{
	ASSERT_NO_THROW({CylinderShape<SHAPE_DIRECTION_AXIS_Z> c(m_length, m_radius);});

	CylinderShape<SHAPE_DIRECTION_AXIS_Z> c(m_length, m_radius);
	EXPECT_EQ(m_length, c.getLength());
	EXPECT_EQ(m_radius, c.getRadius());
	EXPECT_EQ(RIGID_SHAPE_TYPE_CYLINDER, c.getType());

	double expectedVolume = M_PI * m_radius * m_radius * m_length;
	double expectedMass = m_rho * expectedVolume;

	double r1sq = m_radius * m_radius;
	double l2 = m_length * m_length;
	double coefDir = 1.0 /  2.0 * expectedMass * (r1sq);
	double coef    = 1.0 / 12.0 * expectedMass * (3.0 * (r1sq) + l2);
	Matrix33d expectedInertia;
	expectedInertia << coef, 0.0, 0.0,
		0.0, coef, 0.0,
		0.0, 0.0, coefDir;

	double volume, mass;
	Vector3d massCenter;
	Matrix33d inertia;
	volume     = c.calculateVolume();
	mass       = c.calculateMass(m_rho);
	massCenter = c.calculateMassCenter();
	inertia    = c.calculateInertia(m_rho);

	EXPECT_NEAR(expectedVolume, volume, epsilon);
	EXPECT_NEAR(expectedMass, mass, epsilon);
	EXPECT_TRUE(expectedInertia.isApprox(inertia));
}

TEST_F(RigidShapeTest, CapsuleX)
{
	ASSERT_NO_THROW({CapsuleShape<SHAPE_DIRECTION_AXIS_X> c(m_length, m_radius);});

	CapsuleShape<SHAPE_DIRECTION_AXIS_X> c(m_length, m_radius);
	EXPECT_EQ(m_length, c.getLength());
	EXPECT_EQ(m_radius, c.getRadius());
	EXPECT_EQ(RIGID_SHAPE_TYPE_CAPSULE, c.getType());

	double r2 = m_radius * m_radius;
	double r3 = r2 * m_radius;
	double l2 = m_length * m_length;

	double volumeCylinder = M_PI * r2 * m_length;
	double massCylinder = m_rho * volumeCylinder;
	double volumeSphere = 4.0 / 3.0 * M_PI * r3;
	double massSphere = m_rho * volumeSphere;
	double expectedVolume = volumeCylinder + volumeSphere;
	double expectedMass = m_rho * expectedVolume;

	double coefDir = 2.0 /  5.0 * massSphere * r2;
	double coef    = coefDir;
	coefDir += 1.0 / 2.0 * massCylinder * r2;
	coef += massSphere  * (1.0 / 4.0 * l2 + 3.0 / 8.0 * m_radius * m_length);
	coef += 1.0 / 12.0 * massCylinder * (3*r2 + l2);
	Matrix33d expectedInertia;
	expectedInertia << coefDir, 0.0, 0.0,
		0.0, coef, 0.0,
		0.0, 0.0, coef;

	double volume, mass;
	Vector3d massCenter;
	Matrix33d inertia;
	volume     = c.calculateVolume();
	mass       = c.calculateMass(m_rho);
	massCenter = c.calculateMassCenter();
	inertia    = c.calculateInertia(m_rho);

	EXPECT_NEAR(expectedVolume, volume, epsilon);
	EXPECT_NEAR(expectedMass, mass, epsilon);
	EXPECT_TRUE(expectedInertia.isApprox(inertia));
}

TEST_F(RigidShapeTest, CapsuleY)
>>>>>>> e8187ec4
{
	ASSERT_NO_THROW({CapsuleShape c(m_length, m_radius);});

	CapsuleShape c(m_length, m_radius);
	EXPECT_EQ(m_length, c.getLength());
	EXPECT_EQ(m_radius, c.getRadius());
	EXPECT_EQ(RIGID_SHAPE_TYPE_CAPSULE, c.getType());

	double r2 = m_radius * m_radius;
	double r3 = r2 * m_radius;
	double l2 = m_length * m_length;

	double volumeCylinder = M_PI * r2 * m_length;
	double massCylinder = m_rho * volumeCylinder;
	double volumeSphere = 4.0 / 3.0 * M_PI * r3;
	double massSphere = m_rho * volumeSphere;
	double expectedVolume = volumeCylinder + volumeSphere;
	double expectedMass = massCylinder + massSphere;
	double coefDir = 2.0 /  5.0 * massSphere * r2;
	double coef    = coefDir;
	coefDir += 1.0 / 2.0 * massCylinder * r2;
	coef += massSphere  * (1.0 / 4.0 * l2 + 3.0 / 8.0 * m_radius * m_length);
	coef += 1.0 / 12.0 * massCylinder * (3*r2 + l2);
	Matrix33d expectedInertia;
	expectedInertia << coef, 0.0, 0.0,
		0.0, coefDir, 0.0,
		0.0, 0.0, coef;

	double volume, mass;
	Vector3d massCenter;
	Matrix33d inertia;
	volume     = c.calculateVolume();
	mass       = c.calculateMass(m_rho);
	massCenter = c.calculateMassCenter();
	inertia    = c.calculateInertia(m_rho);

	EXPECT_NEAR(expectedVolume, volume, epsilon);
	EXPECT_NEAR(expectedMass, mass, epsilon);
	EXPECT_TRUE(expectedInertia.isApprox(inertia));
<<<<<<< HEAD
=======
}

TEST_F(RigidShapeTest, CapsuleZ)
{
	ASSERT_NO_THROW({CapsuleShape<SHAPE_DIRECTION_AXIS_Z> c(m_length, m_radius);});

	CapsuleShape<SHAPE_DIRECTION_AXIS_Z> c(m_length, m_radius);
	EXPECT_EQ(m_length, c.getLength());
	EXPECT_EQ(m_radius, c.getRadius());
	EXPECT_EQ(RIGID_SHAPE_TYPE_CAPSULE, c.getType());

	double r2 = m_radius * m_radius;
	double r3 = r2 * m_radius;
	double l2 = m_length * m_length;

	double volumeCylinder = M_PI * r2 * m_length;
	double massCylinder = m_rho * volumeCylinder;
	double volumeSphere = 4.0 / 3.0 * M_PI * r3;
	double massSphere = m_rho * volumeSphere;
	double expectedVolume = volumeCylinder + volumeSphere;
	double expectedMass = massCylinder + massSphere;
	double coefDir = 2.0 /  5.0 * massSphere * r2;
	double coef    = coefDir;
	coefDir += 1.0 / 2.0 * massCylinder * r2;
	coef += massSphere  * (1.0 / 4.0 * l2 + 3.0 / 8.0 * m_radius * m_length);
	coef += 1.0 / 12.0 * massCylinder * (3*r2 + l2);
	Matrix33d expectedInertia;
	expectedInertia << coef, 0.0, 0.0,
		0.0, coef, 0.0,
		0.0, 0.0, coefDir;

	double volume, mass;
	Vector3d massCenter;
	Matrix33d inertia;
	volume     = c.calculateVolume();
	mass       = c.calculateMass(m_rho);
	massCenter = c.calculateMassCenter();
	inertia    = c.calculateInertia(m_rho);

	EXPECT_NEAR(expectedVolume, volume, epsilon);
	EXPECT_NEAR(expectedMass, mass, epsilon);
	EXPECT_TRUE(expectedInertia.isApprox(inertia));
}

TEST_F (RigidShapeTest, PlaneTest)
{
	Vector3d n(1.0,2.0,3.0);
	Vector3d p0(2.0,4.0,5.0);
	double d = 1.0;
	EXPECT_NO_THROW({PlaneShape shape(n,d);});

	PlaneShape normalForm(n,d);
	EXPECT_EQ(d, normalForm.getD());
	EXPECT_TRUE(n.normalized().isApprox(normalForm.getNormal()));
	EXPECT_EQ(RIGID_SHAPE_TYPE_PLANE, normalForm.getType());

	PlaneShape pointAndNormal(p0,n);
	EXPECT_TRUE(n.normalized().isApprox(pointAndNormal.getNormal()));

	double expectedD = - n.normalized().dot(p0);
	EXPECT_NEAR(expectedD, pointAndNormal.getD(), epsilon);

	Vector3d p1(4.0,5.0,6.0);
	Vector3d p2(0.0,2.0,1.0);

	PlaneShape threePoints(p0, p1, p2);

	Vector3d expectedN = (p1 - p0).cross(p2 - p0);
	expectedN.normalize();
	expectedD = - expectedN.dot(p0);

	EXPECT_TRUE(expectedN.normalized().isApprox(threePoints.getNormal()));
	EXPECT_NEAR(expectedD, threePoints.getD(), epsilon);

	EXPECT_EQ(0.0, normalForm.calculateVolume());
	EXPECT_EQ(0.0, normalForm.calculateMass(1.0));
	EXPECT_EQ(Vector3d(0,0,0), normalForm.calculateMassCenter());
	EXPECT_EQ(Matrix33d::Identity(), normalForm.calculateInertia(1.0));
>>>>>>> e8187ec4
}<|MERGE_RESOLUTION|>--- conflicted
+++ resolved
@@ -130,10 +130,7 @@
 {
 	ASSERT_NO_THROW({CylinderShape c(m_length, m_radius);});
 
-<<<<<<< HEAD
 	CylinderShape c(m_length, m_radius);
-=======
-	CylinderShape<SHAPE_DIRECTION_AXIS_X> c(m_length, m_radius);
 	EXPECT_EQ(m_length, c.getLength());
 	EXPECT_EQ(m_radius, c.getRadius());
 	EXPECT_EQ(RIGID_SHAPE_TYPE_CYLINDER, c.getType());
@@ -146,8 +143,8 @@
 	double coefDir = 1.0 /  2.0 * expectedMass * (r1sq);
 	double coef    = 1.0 / 12.0 * expectedMass * (3.0 * (r1sq) + l2);
 	Matrix33d expectedInertia;
-	expectedInertia << coefDir, 0.0, 0.0,
-		0.0, coef, 0.0,
+	expectedInertia << coef, 0.0, 0.0,
+		0.0, coefDir, 0.0,
 		0.0, 0.0, coef;
 
 	double volume, mass;
@@ -163,123 +160,7 @@
 	EXPECT_TRUE(expectedInertia.isApprox(inertia));
 }
 
-TEST_F(RigidShapeTest, CylinderY)
-{
-	ASSERT_NO_THROW({CylinderShape<SHAPE_DIRECTION_AXIS_Y> c(m_length, m_radius);});
-
-	CylinderShape<SHAPE_DIRECTION_AXIS_Y> c(m_length, m_radius);
->>>>>>> e8187ec4
-	EXPECT_EQ(m_length, c.getLength());
-	EXPECT_EQ(m_radius, c.getRadius());
-	EXPECT_EQ(RIGID_SHAPE_TYPE_CYLINDER, c.getType());
-
-	double expectedVolume = M_PI * m_radius * m_radius * m_length;
-	double expectedMass = m_rho * expectedVolume;
-
-	double r1sq = m_radius * m_radius;
-	double l2 = m_length * m_length;
-	double coefDir = 1.0 /  2.0 * expectedMass * (r1sq);
-	double coef    = 1.0 / 12.0 * expectedMass * (3.0 * (r1sq) + l2);
-	Matrix33d expectedInertia;
-	expectedInertia << coef, 0.0, 0.0,
-		0.0, coefDir, 0.0,
-		0.0, 0.0, coef;
-
-	double volume, mass;
-	Vector3d massCenter;
-	Matrix33d inertia;
-	volume     = c.calculateVolume();
-	mass       = c.calculateMass(m_rho);
-	massCenter = c.calculateMassCenter();
-	inertia    = c.calculateInertia(m_rho);
-
-	EXPECT_NEAR(expectedVolume, volume, epsilon);
-	EXPECT_NEAR(expectedMass, mass, epsilon);
-	EXPECT_TRUE(expectedInertia.isApprox(inertia));
-}
-
-<<<<<<< HEAD
 TEST_F(RigidShapeTest, Capsule)
-=======
-TEST_F(RigidShapeTest, CylinderZ)
-{
-	ASSERT_NO_THROW({CylinderShape<SHAPE_DIRECTION_AXIS_Z> c(m_length, m_radius);});
-
-	CylinderShape<SHAPE_DIRECTION_AXIS_Z> c(m_length, m_radius);
-	EXPECT_EQ(m_length, c.getLength());
-	EXPECT_EQ(m_radius, c.getRadius());
-	EXPECT_EQ(RIGID_SHAPE_TYPE_CYLINDER, c.getType());
-
-	double expectedVolume = M_PI * m_radius * m_radius * m_length;
-	double expectedMass = m_rho * expectedVolume;
-
-	double r1sq = m_radius * m_radius;
-	double l2 = m_length * m_length;
-	double coefDir = 1.0 /  2.0 * expectedMass * (r1sq);
-	double coef    = 1.0 / 12.0 * expectedMass * (3.0 * (r1sq) + l2);
-	Matrix33d expectedInertia;
-	expectedInertia << coef, 0.0, 0.0,
-		0.0, coef, 0.0,
-		0.0, 0.0, coefDir;
-
-	double volume, mass;
-	Vector3d massCenter;
-	Matrix33d inertia;
-	volume     = c.calculateVolume();
-	mass       = c.calculateMass(m_rho);
-	massCenter = c.calculateMassCenter();
-	inertia    = c.calculateInertia(m_rho);
-
-	EXPECT_NEAR(expectedVolume, volume, epsilon);
-	EXPECT_NEAR(expectedMass, mass, epsilon);
-	EXPECT_TRUE(expectedInertia.isApprox(inertia));
-}
-
-TEST_F(RigidShapeTest, CapsuleX)
-{
-	ASSERT_NO_THROW({CapsuleShape<SHAPE_DIRECTION_AXIS_X> c(m_length, m_radius);});
-
-	CapsuleShape<SHAPE_DIRECTION_AXIS_X> c(m_length, m_radius);
-	EXPECT_EQ(m_length, c.getLength());
-	EXPECT_EQ(m_radius, c.getRadius());
-	EXPECT_EQ(RIGID_SHAPE_TYPE_CAPSULE, c.getType());
-
-	double r2 = m_radius * m_radius;
-	double r3 = r2 * m_radius;
-	double l2 = m_length * m_length;
-
-	double volumeCylinder = M_PI * r2 * m_length;
-	double massCylinder = m_rho * volumeCylinder;
-	double volumeSphere = 4.0 / 3.0 * M_PI * r3;
-	double massSphere = m_rho * volumeSphere;
-	double expectedVolume = volumeCylinder + volumeSphere;
-	double expectedMass = m_rho * expectedVolume;
-
-	double coefDir = 2.0 /  5.0 * massSphere * r2;
-	double coef    = coefDir;
-	coefDir += 1.0 / 2.0 * massCylinder * r2;
-	coef += massSphere  * (1.0 / 4.0 * l2 + 3.0 / 8.0 * m_radius * m_length);
-	coef += 1.0 / 12.0 * massCylinder * (3*r2 + l2);
-	Matrix33d expectedInertia;
-	expectedInertia << coefDir, 0.0, 0.0,
-		0.0, coef, 0.0,
-		0.0, 0.0, coef;
-
-	double volume, mass;
-	Vector3d massCenter;
-	Matrix33d inertia;
-	volume     = c.calculateVolume();
-	mass       = c.calculateMass(m_rho);
-	massCenter = c.calculateMassCenter();
-	inertia    = c.calculateInertia(m_rho);
-
-	EXPECT_NEAR(expectedVolume, volume, epsilon);
-	EXPECT_NEAR(expectedMass, mass, epsilon);
-	EXPECT_TRUE(expectedInertia.isApprox(inertia));
-}
-
-TEST_F(RigidShapeTest, CapsuleY)
->>>>>>> e8187ec4
 {
 	ASSERT_NO_THROW({CapsuleShape c(m_length, m_radius);});
 
@@ -319,85 +200,4 @@
 	EXPECT_NEAR(expectedVolume, volume, epsilon);
 	EXPECT_NEAR(expectedMass, mass, epsilon);
 	EXPECT_TRUE(expectedInertia.isApprox(inertia));
-<<<<<<< HEAD
-=======
-}
-
-TEST_F(RigidShapeTest, CapsuleZ)
-{
-	ASSERT_NO_THROW({CapsuleShape<SHAPE_DIRECTION_AXIS_Z> c(m_length, m_radius);});
-
-	CapsuleShape<SHAPE_DIRECTION_AXIS_Z> c(m_length, m_radius);
-	EXPECT_EQ(m_length, c.getLength());
-	EXPECT_EQ(m_radius, c.getRadius());
-	EXPECT_EQ(RIGID_SHAPE_TYPE_CAPSULE, c.getType());
-
-	double r2 = m_radius * m_radius;
-	double r3 = r2 * m_radius;
-	double l2 = m_length * m_length;
-
-	double volumeCylinder = M_PI * r2 * m_length;
-	double massCylinder = m_rho * volumeCylinder;
-	double volumeSphere = 4.0 / 3.0 * M_PI * r3;
-	double massSphere = m_rho * volumeSphere;
-	double expectedVolume = volumeCylinder + volumeSphere;
-	double expectedMass = massCylinder + massSphere;
-	double coefDir = 2.0 /  5.0 * massSphere * r2;
-	double coef    = coefDir;
-	coefDir += 1.0 / 2.0 * massCylinder * r2;
-	coef += massSphere  * (1.0 / 4.0 * l2 + 3.0 / 8.0 * m_radius * m_length);
-	coef += 1.0 / 12.0 * massCylinder * (3*r2 + l2);
-	Matrix33d expectedInertia;
-	expectedInertia << coef, 0.0, 0.0,
-		0.0, coef, 0.0,
-		0.0, 0.0, coefDir;
-
-	double volume, mass;
-	Vector3d massCenter;
-	Matrix33d inertia;
-	volume     = c.calculateVolume();
-	mass       = c.calculateMass(m_rho);
-	massCenter = c.calculateMassCenter();
-	inertia    = c.calculateInertia(m_rho);
-
-	EXPECT_NEAR(expectedVolume, volume, epsilon);
-	EXPECT_NEAR(expectedMass, mass, epsilon);
-	EXPECT_TRUE(expectedInertia.isApprox(inertia));
-}
-
-TEST_F (RigidShapeTest, PlaneTest)
-{
-	Vector3d n(1.0,2.0,3.0);
-	Vector3d p0(2.0,4.0,5.0);
-	double d = 1.0;
-	EXPECT_NO_THROW({PlaneShape shape(n,d);});
-
-	PlaneShape normalForm(n,d);
-	EXPECT_EQ(d, normalForm.getD());
-	EXPECT_TRUE(n.normalized().isApprox(normalForm.getNormal()));
-	EXPECT_EQ(RIGID_SHAPE_TYPE_PLANE, normalForm.getType());
-
-	PlaneShape pointAndNormal(p0,n);
-	EXPECT_TRUE(n.normalized().isApprox(pointAndNormal.getNormal()));
-
-	double expectedD = - n.normalized().dot(p0);
-	EXPECT_NEAR(expectedD, pointAndNormal.getD(), epsilon);
-
-	Vector3d p1(4.0,5.0,6.0);
-	Vector3d p2(0.0,2.0,1.0);
-
-	PlaneShape threePoints(p0, p1, p2);
-
-	Vector3d expectedN = (p1 - p0).cross(p2 - p0);
-	expectedN.normalize();
-	expectedD = - expectedN.dot(p0);
-
-	EXPECT_TRUE(expectedN.normalized().isApprox(threePoints.getNormal()));
-	EXPECT_NEAR(expectedD, threePoints.getD(), epsilon);
-
-	EXPECT_EQ(0.0, normalForm.calculateVolume());
-	EXPECT_EQ(0.0, normalForm.calculateMass(1.0));
-	EXPECT_EQ(Vector3d(0,0,0), normalForm.calculateMassCenter());
-	EXPECT_EQ(Matrix33d::Identity(), normalForm.calculateInertia(1.0));
->>>>>>> e8187ec4
 }