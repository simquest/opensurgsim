// This file is a part of the OpenSurgSim project.
// Copyright 2013-2016, SimQuest Solutions Inc.
//
// Licensed under the Apache License, Version 2.0 (the "License");
// you may not use this file except in compliance with the License.
// You may obtain a copy of the License at
//
//     http://www.apache.org/licenses/LICENSE-2.0
//
// Unless required by applicable law or agreed to in writing, software
// distributed under the License is distributed on an "AS IS" BASIS,
// WITHOUT WARRANTIES OR CONDITIONS OF ANY KIND, either express or implied.
// See the License for the specific language governing permissions and
// limitations under the License.

#include "SurgSim/DataStructures/TriangleMesh.h"
#include "SurgSim/Framework/ObjectFactory.h"
#include "SurgSim/Framework/Runtime.h"
#include "SurgSim/Framework/SceneElement.h"
#include "SurgSim/Math/MathConvert.h"
#include "SurgSim/Math/MeshShape.h"
#include "SurgSim/Math/OdeState.h"
#include "SurgSim/Math/RigidTransform.h"
#include "SurgSim/Math/SegmentMeshShape.h"
#include "SurgSim/Math/Shape.h"
#include "SurgSim/Math/SurfaceMeshShape.h"
#include "SurgSim/Physics/DeformableCollisionRepresentation.h"
#include "SurgSim/Physics/DeformableRepresentation.h"

namespace SurgSim
{
namespace Physics
{
SURGSIM_REGISTER(SurgSim::Framework::Component, SurgSim::Physics::DeformableCollisionRepresentation,
				 DeformableCollisionRepresentation);

DeformableCollisionRepresentation::DeformableCollisionRepresentation(const std::string& name) :
	SurgSim::Collision::Representation(name),
	m_oldVolume(-1.0),
	m_aabbThreshold(0.1)
{
	SURGSIM_ADD_SERIALIZABLE_PROPERTY(DeformableCollisionRepresentation, std::shared_ptr<SurgSim::Math::Shape>,
									  Shape, getShape, setShape);
}

DeformableCollisionRepresentation::~DeformableCollisionRepresentation()
{
}

namespace
{
<<<<<<< HEAD
bool updateShapeFromOdeState(const Math::OdeState& odeState, SurgSim::Math::Shape* shape)
{
	auto vertices = dynamic_cast<SurgSim::DataStructures::Vertices<SurgSim::DataStructures::EmptyData>*>(shape);
	SURGSIM_ASSERT(vertices != nullptr) << "The Shape is not a Vertices.";
	const size_t numNodes = odeState.getNumNodes();
	SURGSIM_ASSERT(vertices->getNumVertices() == numNodes) <<
			"The number of nodes in the deformable does not match the number of vertices in the shape.";

	for (size_t nodeId = 0; nodeId < numNodes; ++nodeId)
	{
		vertices->setVertexPosition(nodeId, odeState.getPosition(nodeId));
	}
	return vertices->update();
}
=======

>>>>>>> bc905551
}

bool DeformableCollisionRepresentation::doInitialize()
{
	bool result = false;
	if (nullptr != m_shape && m_shape->isValid())
	{
		result = true;
	}

	return result;
}

bool DeformableCollisionRepresentation::doWakeUp()
{
	auto physicsRepresentation = m_deformable.lock();
	SURGSIM_ASSERT(nullptr != physicsRepresentation)
			<< "The Physics::Representation referred by this DeformableCollisionRepresentation has expired.";

	auto state = physicsRepresentation->getCurrentState();
	SURGSIM_ASSERT(nullptr != state)
			<< "DeformableRepresentation " << physicsRepresentation->getName() << " holds an empty OdeState.";
	auto shape = std::dynamic_pointer_cast<DataStructures::VerticesPlain>(m_shape);
	SURGSIM_ASSERT(shape != nullptr)
			<< "The shape object is not inherited from DataStructures::VerticesPlain, but should be.";
	SURGSIM_ASSERT(shape->getNumVertices() == state->getNumNodes())
			<< "The number of nodes in the deformable does not match the number of vertices in the mesh.";

	update(0.0);
	return true;
}

int DeformableCollisionRepresentation::getShapeType() const
{
	SURGSIM_ASSERT(nullptr != m_shape) << "No mesh/shape assigned to DeformableCollisionRepresentation " << getName();
	return m_shape->getType();
}

void DeformableCollisionRepresentation::setShape(std::shared_ptr<SurgSim::Math::Shape> shape)
{
	SURGSIM_ASSERT(shape->getType() == SurgSim::Math::SHAPE_TYPE_MESH ||
				   shape->getType() == SurgSim::Math::SHAPE_TYPE_SEGMENTMESH ||
				   shape->getType() == SurgSim::Math::SHAPE_TYPE_SURFACEMESH)
			<< "Deformable collision shape has to be a mesh.  But what passed in is " << shape->getType();

	m_shape = shape;
}

std::shared_ptr<Math::Shape> DeformableCollisionRepresentation::getShape() const
{
	return m_shape;
}

void DeformableCollisionRepresentation::setDeformableRepresentation(
	std::shared_ptr<SurgSim::Physics::DeformableRepresentation>representation)
{
	m_deformable = representation;
}

const std::shared_ptr<SurgSim::Physics::DeformableRepresentation>
DeformableCollisionRepresentation::getDeformableRepresentation() const
{
	auto physicsRepresentation = m_deformable.lock();
SURGSIM_ASSERT(physicsRepresentation != nullptr) <<
"Failed to get the deformable representation.  The DeformableCollisionRepresentation either was not "
"attached to a Physics::Representation or the Physics::Representation has expired.";

return physicsRepresentation;
}


void DeformableCollisionRepresentation::updateShapeData()
{
	auto physicsRepresentation = m_deformable.lock();
	SURGSIM_ASSERT(nullptr != physicsRepresentation) <<
		"Failed to update. The DeformableCollisionRepresentation either was not attached to a "
		"Physics::Representation or the Physics::Representation has expired.";

	// Write current shape
	if (!updateShapeFromOdeState(*physicsRepresentation->getCurrentState().get(), m_shape.get()))
	{
		setLocalActive(false);
		SURGSIM_LOG_SEVERE(Framework::Logger::getLogger("Collision/DeformableCollisionRepresentation")) <<
			"CollisionRepresentation '" << getFullName() << "' went inactive because its shape failed to update.";
	}
}


void DeformableCollisionRepresentation::updateDcdData()
{
	auto vertices = dynamic_cast<SurgSim::DataStructures::Vertices<SurgSim::DataStructures::EmptyData>*>(m_shape.get());
	SURGSIM_ASSERT(vertices != nullptr) << "The Shape is not a Vertices.";
	vertices->update(); // Update normals, update AABBTree
}

void DeformableCollisionRepresentation::updateCcdData(double interval)
{
	auto physicsRepresentation = m_deformable.lock();
	SURGSIM_ASSERT(nullptr != physicsRepresentation) <<
		"Failed to update. The DeformableCollisionRepresentation either was not attached to a "
		"Physics::Representation or the Physics::Representation has expired.";

	if (m_previousShape == nullptr)
	{
		if (m_shape->getType() == SurgSim::Math::SHAPE_TYPE_MESH ||
			m_shape->getType() == SurgSim::Math::SHAPE_TYPE_SEGMENTMESH ||
			m_shape->getType() == SurgSim::Math::SHAPE_TYPE_SURFACEMESH)
		{
			m_previousShape = m_shape->getTransformed(Math::RigidTransform3d::Identity());
		}
		else
		{
			SURGSIM_FAILURE() << "Invalid type, should be MeshShape(" << SurgSim::Math::SHAPE_TYPE_MESH <<
<<<<<<< HEAD
							  ") or SegmentMeshShape(" << SurgSim::Math::SHAPE_TYPE_SEGMENTMESH <<
							  ") or SurfaceMeshShape(" << SurgSim::Math::SHAPE_TYPE_SURFACEMESH << "), but it is " <<
							  m_shape->getType();
=======
				") or SegmentMeshShape(" << SurgSim::Math::SHAPE_TYPE_SEGMENTMESH <<
				") or SurfaceMeshShape(" << SurgSim::Math::SHAPE_TYPE_SURFACEMESH << "), but it is " <<
				m_shape->getType();
>>>>>>> bc905551
		}
	}

	if (!updateShapeFromOdeState(*physicsRepresentation->getPreviousState().get(), m_previousShape.get()))
	{
		setLocalActive(false);
		SURGSIM_LOG_SEVERE(SurgSim::Framework::Logger::getLogger("Collision/DeformableCollisionRepresentation")) <<
			"CollisionRepresentation '" << getFullName() << "' went inactive because its shape failed to update.";
	}


	// Write current shape
	if (!updateShapeFromOdeState(*physicsRepresentation->getCurrentState().get(), m_shape.get()))
	{
		setLocalActive(false);
		SURGSIM_LOG_SEVERE(Framework::Logger::getLogger("Collision/DeformableCollisionRepresentation")) <<
			"CollisionRepresentation '" << getFullName() << "' went inactive because its shape failed to update.";
	}

	Math::PosedShape<std::shared_ptr<Math::Shape>> posedShapeFirst(m_previousShape, Math::RigidTransform3d::Identity());
	Math::PosedShape<std::shared_ptr<Math::Shape>> posedShapeSecond(m_shape, Math::RigidTransform3d::Identity());
	Math::PosedShapeMotion<std::shared_ptr<Math::Shape>> posedShapeMotion(posedShapeFirst, posedShapeSecond);
	setPosedShapeMotion(posedShapeMotion);

	// HS-2-Mar-2016
	// #todo Add AABB tree for the posedShapeMotion (i.e. that is the tree where each bounding box consists of the
	// corresponding elements from posedShape1 and posedShape2
}

bool DeformableCollisionRepresentation::updateShapeFromOdeState(const Math::OdeState& odeState, SurgSim::Math::Shape* shape)
{
	bool result = false;
	const size_t numNodes = odeState.getNumNodes();

	if (shape->getType() == SurgSim::Math::SHAPE_TYPE_MESH ||
		shape->getType() == SurgSim::Math::SHAPE_TYPE_SURFACEMESH)
	{
		auto meshShape = dynamic_cast<SurgSim::Math::MeshShape*>(shape);
		SURGSIM_ASSERT(meshShape != nullptr) << "The shape is neither a mesh nor a surface mesh";
		SURGSIM_ASSERT(meshShape->getNumVertices() == numNodes) <<
			"The number of nodes in the deformable does not match the number of vertices in the mesh.";

		for (size_t nodeId = 0; nodeId < numNodes; ++nodeId)
		{
			meshShape->setVertexPosition(nodeId, odeState.getPosition(nodeId));
		}

		if (std::abs(m_oldVolume - meshShape->getBoundingBox().volume()) > m_aabbThreshold)
		{
			result = meshShape->update();
			m_oldVolume = meshShape->getBoundingBox().volume();
		}
		else
		{
			meshShape->actuallyUpdateAabbTree();
			result = meshShape->calculateNormals();
		}

	}
	else if (shape->getType() == SurgSim::Math::SHAPE_TYPE_SEGMENTMESH)
	{
		auto meshShape = dynamic_cast<SurgSim::Math::SegmentMeshShape*>(shape);
		SURGSIM_ASSERT(meshShape != nullptr) << "The shape is of type mesh but is not a mesh";
		SURGSIM_ASSERT(meshShape->getNumVertices() == numNodes) <<
			"The number of nodes in the deformable does not match the number of vertices in the mesh.";

		for (size_t nodeId = 0; nodeId < numNodes; ++nodeId)
		{
			meshShape->setVertexPosition(nodeId, odeState.getPosition(nodeId));
		}
		result = meshShape->update();
	}

	return result;
}

} // namespace Physics
} // namespace SurgSim<|MERGE_RESOLUTION|>--- conflicted
+++ resolved
@@ -49,7 +49,6 @@
 
 namespace
 {
-<<<<<<< HEAD
 bool updateShapeFromOdeState(const Math::OdeState& odeState, SurgSim::Math::Shape* shape)
 {
 	auto vertices = dynamic_cast<SurgSim::DataStructures::Vertices<SurgSim::DataStructures::EmptyData>*>(shape);
@@ -64,9 +63,6 @@
 	}
 	return vertices->update();
 }
-=======
-
->>>>>>> bc905551
 }
 
 bool DeformableCollisionRepresentation::doInitialize()
@@ -180,15 +176,9 @@
 		else
 		{
 			SURGSIM_FAILURE() << "Invalid type, should be MeshShape(" << SurgSim::Math::SHAPE_TYPE_MESH <<
-<<<<<<< HEAD
-							  ") or SegmentMeshShape(" << SurgSim::Math::SHAPE_TYPE_SEGMENTMESH <<
-							  ") or SurfaceMeshShape(" << SurgSim::Math::SHAPE_TYPE_SURFACEMESH << "), but it is " <<
-							  m_shape->getType();
-=======
 				") or SegmentMeshShape(" << SurgSim::Math::SHAPE_TYPE_SEGMENTMESH <<
 				") or SurfaceMeshShape(" << SurgSim::Math::SHAPE_TYPE_SURFACEMESH << "), but it is " <<
 				m_shape->getType();
->>>>>>> bc905551
 		}
 	}
 
