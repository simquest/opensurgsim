// This file is a part of the OpenSurgSim project.
// Copyright 2013, SimQuest Solutions Inc.
//
// Licensed under the Apache License, Version 2.0 (the "License");
// you may not use this file except in compliance with the License.
// You may obtain a copy of the License at
//
//     http://www.apache.org/licenses/LICENSE-2.0
//
// Unless required by applicable law or agreed to in writing, software
// distributed under the License is distributed on an "AS IS" BASIS,
// WITHOUT WARRANTIES OR CONDITIONS OF ANY KIND, either express or implied.
// See the License for the specific language governing permissions and
// limitations under the License.

#include "SurgSim/Physics/Fem1DLocalization.h"

#include "SurgSim/Math/Geometry.h"
#include "SurgSim/Math/Vector.h"
#include "SurgSim/Physics/Fem1DRepresentation.h"
#include "SurgSim/Physics/FemElement.h"

namespace SurgSim
{

namespace Physics
{

Fem1DLocalization::Fem1DLocalization(
	std::shared_ptr<Representation> representation,
	const SurgSim::DataStructures::IndexedLocalCoordinate& localPosition) :
	FemLocalization(representation, localPosition)
{
}

Fem1DLocalization::~Fem1DLocalization()
{
}

bool Fem1DLocalization::isValidRepresentation(std::shared_ptr<Representation> representation)
{
	auto femRepresentation = std::dynamic_pointer_cast<Fem1DRepresentation>(representation);

	// Allows to reset the representation to nullptr ...
	return (femRepresentation != nullptr || representation == nullptr);
}

bool Fem1DLocalization::moveClosestTo(const Math::Vector3d& point, bool* hasReachedEnd)
{
	if (hasReachedEnd != nullptr)
	{
		*hasReachedEnd = false;
	}
	bool moved = false;

	auto femRepresentation = std::static_pointer_cast<FemRepresentation>(getRepresentation());
	auto& currentState = femRepresentation->getCurrentState();
	
	double closestDistance = std::numeric_limits<double>::max(), newDistance;
	Math::Vector3d closestPoint, newPoint;
	std::array<Math::Vector3d, 2> closestNodePositions;
	size_t closestNodeIndex = std::numeric_limits<size_t>::max();
	
	auto numFemElements = femRepresentation->getNumFemElements();
	for (size_t i = 0; i < numFemElements; ++i)
	{
		auto femElement = femRepresentation->getFemElement(i);
		const auto& nodeIds = femElement->getNodeIds();
		std::array<Math::Vector3d, 2> nodePositions = {currentState->getPosition(nodeIds[0]),
			currentState->getPosition(nodeIds[1])};

		Math::distancePointSegment(point, nodePositions[0], nodePositions[1], &newPoint);
		newDistance = (newPoint - point).norm();
		if (newDistance < closestDistance)
		{
			closestNodeIndex = i;
			closestDistance = newDistance;
			closestPoint = newPoint;
			closestNodePositions[0] = nodePositions[0];
			closestNodePositions[1] = nodePositions[1];
		}
	}

	if (closestNodeIndex < numFemElements)
	{
		Math::Vector2d bary;
		Math::barycentricCoordinates(closestPoint, closestNodePositions[0], closestNodePositions[1], &bary);
		auto position = getLocalPosition();
		position.index = closestNodeIndex;
		position.coordinate[0] = bary[0];
		position.coordinate[1] = bary[1];
		if (hasReachedEnd != nullptr)
		{
			*hasReachedEnd =
				(closestNodeIndex == 0 && std::abs(position.coordinate[0] - 1.0) < Math::Geometry::DistanceEpsilon) ||
				(closestNodeIndex == numFemElements - 1 && std::abs(position.coordinate[1] - 1.0) < Math::Geometry::DistanceEpsilon);
		}
		setLocalPosition(position);
		return true;
	}

	return false;
<<<<<<< HEAD

	//auto femElement = femRepresentation->getFemElement(position.index);
	//const auto& nodeIds = femElement->getNodeIds();
	//std::array<Math::Vector3d, 2> nodePositions = {femRepresentation->getCurrentState()->getPosition(nodeIds[0]),
	//	femRepresentation->getCurrentState()->getPosition(nodeIds[1])};

	//Math::Vector3d currentNodePosition =
	//	position.coordinate[0] * nodePositions[0] + position.coordinate[1] * nodePositions[1];
	//std::array<Math::Vector3d, 2> nodeDirection = {nodePositions[0] - currentNodePosition,
	//	nodePositions[1] - currentNodePosition};
	//Math::Vector3d direction = point - currentNodePosition;

	//int increment = -1;
	//if (nodeDirection[0].dot(direction) < nodeDirection[1].dot(direction))
	//{
	//	increment = 1;
	//}

	//// Moving toward nodeIds[i] till the closest point to 'point' is reached.
	//double currentDistanceToPoint = (currentNodePosition - point).norm();
	//Math::Vector3d currentPointOnLine, newPointOnLine;
	//Math::distancePointSegment(point, nodePositions[0], nodePositions[1], &newPointOnLine);
	//double newDistanceToPoint = (newPointOnLine - point).norm();
	//currentPointOnLine = newPointOnLine;

	//while (newDistanceToPoint < currentDistanceToPoint)
	//{
	//	moved = true;
	//	currentDistanceToPoint = newDistanceToPoint;
	//	currentPointOnLine = newPointOnLine;
	//	auto index = position.index + increment;
	//	if (index >= 0 && index < femRepresentation->getNumFemElements())
	//	{
	//		position.index = index;
	//		auto femElement = femRepresentation->getFemElement(position.index);
	//		const auto&  nodeIds = femElement->getNodeIds();
	//		std::array<Math::Vector3d, 2> nodePositionsLocal =
	//		{femRepresentation->getCurrentState()->getPosition(nodeIds[0]),
	//		femRepresentation->getCurrentState()->getPosition(nodeIds[1])};

	//		Math::distancePointSegment(point, nodePositionsLocal[0], nodePositionsLocal[1], &newPointOnLine);
	//		newDistanceToPoint = (newPointOnLine - point).norm();
	//		if (newDistanceToPoint >= currentDistanceToPoint)
	//		{
	//			position.index -= increment;
	//		}
	//		else
	//		{
	//			nodePositions[0] = nodePositionsLocal[0];
	//			nodePositions[1] = nodePositionsLocal[1];
	//		}
	//	}
	//	else
	//	{
	//		break;
	//	}
	//}

	//if (moved)
	//{
	//	Math::Vector2d bary;
	//	Math::barycentricCoordinates(currentPointOnLine, nodePositions[0], nodePositions[1], &bary);
	//	position.coordinate[0] = bary[0];
	//	position.coordinate[1] = bary[1];
	//	if (hasReachedEnd != nullptr)
	//	{
	//		*hasReachedEnd =
	//			(increment > 0 && position.index == femRepresentation->getNumFemElements() - 1 &&
	//			 std::abs(position.coordinate[1] - 1.0) < Math::Geometry::DistanceEpsilon) ||
	//			(position.index == 0 && std::abs(position.coordinate[0] - 1.0) < Math::Geometry::DistanceEpsilon);
	//	}
	//	setLocalPosition(position);
	//}

	//return moved;
=======
>>>>>>> 9c8110d2
}

} // namespace Physics

} // namespace SurgSim<|MERGE_RESOLUTION|>--- conflicted
+++ resolved
@@ -100,84 +100,6 @@
 	}
 
 	return false;
-<<<<<<< HEAD
-
-	//auto femElement = femRepresentation->getFemElement(position.index);
-	//const auto& nodeIds = femElement->getNodeIds();
-	//std::array<Math::Vector3d, 2> nodePositions = {femRepresentation->getCurrentState()->getPosition(nodeIds[0]),
-	//	femRepresentation->getCurrentState()->getPosition(nodeIds[1])};
-
-	//Math::Vector3d currentNodePosition =
-	//	position.coordinate[0] * nodePositions[0] + position.coordinate[1] * nodePositions[1];
-	//std::array<Math::Vector3d, 2> nodeDirection = {nodePositions[0] - currentNodePosition,
-	//	nodePositions[1] - currentNodePosition};
-	//Math::Vector3d direction = point - currentNodePosition;
-
-	//int increment = -1;
-	//if (nodeDirection[0].dot(direction) < nodeDirection[1].dot(direction))
-	//{
-	//	increment = 1;
-	//}
-
-	//// Moving toward nodeIds[i] till the closest point to 'point' is reached.
-	//double currentDistanceToPoint = (currentNodePosition - point).norm();
-	//Math::Vector3d currentPointOnLine, newPointOnLine;
-	//Math::distancePointSegment(point, nodePositions[0], nodePositions[1], &newPointOnLine);
-	//double newDistanceToPoint = (newPointOnLine - point).norm();
-	//currentPointOnLine = newPointOnLine;
-
-	//while (newDistanceToPoint < currentDistanceToPoint)
-	//{
-	//	moved = true;
-	//	currentDistanceToPoint = newDistanceToPoint;
-	//	currentPointOnLine = newPointOnLine;
-	//	auto index = position.index + increment;
-	//	if (index >= 0 && index < femRepresentation->getNumFemElements())
-	//	{
-	//		position.index = index;
-	//		auto femElement = femRepresentation->getFemElement(position.index);
-	//		const auto&  nodeIds = femElement->getNodeIds();
-	//		std::array<Math::Vector3d, 2> nodePositionsLocal =
-	//		{femRepresentation->getCurrentState()->getPosition(nodeIds[0]),
-	//		femRepresentation->getCurrentState()->getPosition(nodeIds[1])};
-
-	//		Math::distancePointSegment(point, nodePositionsLocal[0], nodePositionsLocal[1], &newPointOnLine);
-	//		newDistanceToPoint = (newPointOnLine - point).norm();
-	//		if (newDistanceToPoint >= currentDistanceToPoint)
-	//		{
-	//			position.index -= increment;
-	//		}
-	//		else
-	//		{
-	//			nodePositions[0] = nodePositionsLocal[0];
-	//			nodePositions[1] = nodePositionsLocal[1];
-	//		}
-	//	}
-	//	else
-	//	{
-	//		break;
-	//	}
-	//}
-
-	//if (moved)
-	//{
-	//	Math::Vector2d bary;
-	//	Math::barycentricCoordinates(currentPointOnLine, nodePositions[0], nodePositions[1], &bary);
-	//	position.coordinate[0] = bary[0];
-	//	position.coordinate[1] = bary[1];
-	//	if (hasReachedEnd != nullptr)
-	//	{
-	//		*hasReachedEnd =
-	//			(increment > 0 && position.index == femRepresentation->getNumFemElements() - 1 &&
-	//			 std::abs(position.coordinate[1] - 1.0) < Math::Geometry::DistanceEpsilon) ||
-	//			(position.index == 0 && std::abs(position.coordinate[0] - 1.0) < Math::Geometry::DistanceEpsilon);
-	//	}
-	//	setLocalPosition(position);
-	//}
-
-	//return moved;
-=======
->>>>>>> 9c8110d2
 }
 
 } // namespace Physics
