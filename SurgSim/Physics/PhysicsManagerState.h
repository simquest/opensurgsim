// This file is a part of the OpenSurgSim project.
// Copyright 2013, SimQuest Solutions Inc.
//
// Licensed under the Apache License, Version 2.0 (the "License");
// you may not use this file except in compliance with the License.
// You may obtain a copy of the License at
//
//     http://www.apache.org/licenses/LICENSE-2.0
//
// Unless required by applicable law or agreed to in writing, software
// distributed under the License is distributed on an "AS IS" BASIS,
// WITHOUT WARRANTIES OR CONDITIONS OF ANY KIND, either express or implied.
// See the License for the specific language governing permissions and
// limitations under the License.

#ifndef SURGSIM_PHYSICS_PHYSICSMANAGERSTATE_H
#define SURGSIM_PHYSICS_PHYSICSMANAGERSTATE_H

#include <memory>
#include <vector>
#include <unordered_map>

#include <SurgSim/Physics/MlcpPhysicsProblem.h>
#include <SurgSim/Physics/MlcpPhysicsSolution.h>

namespace SurgSim
{
namespace Physics
{

class Representation;
class CollisionPair;
class Constraint;

enum ConstraintGroupType
{
	CONSTRAINT_GROUP_TYPE_CONTACT = 0,
	CONSTRAINT_GROUP_TYPE_COUNT
};

class PhysicsManagerState
{
public:

	/// Constructor
	PhysicsManagerState() {}
	~PhysicsManagerState() {}

	/// Sets the representations for the state, these are the basis for all the computations.
	/// \param	val The list of representations.
	void setRepresentations(const std::vector<std::shared_ptr<Representation>>& val)
	{
		m_representations = val; 
	}

	/// Gets the representations.
	/// \return	The representations.
	const std::vector<std::shared_ptr<Representation>>& getRepresentations() const
	{
		return m_representations;
	}

	/// Sets collision pairs that should be considered, while this is not being verified the collision pairs
	/// should only be from the list of representations that are in this state.
	/// \param	val	The list of collision pairs.
	void setCollisionPairs(std::vector<std::shared_ptr<CollisionPair>> val)
	{
		m_collisionPairs = val;
	}

	/// Gets collision pairs.
	/// \return	The collision pairs.
	const std::vector<std::shared_ptr<CollisionPair>>& getCollisionPairs() const
	{
		return m_collisionPairs;
	}

	/// Sets the group of constraints to a given value, the grouping indicates what type of constraint we are dealing
	/// with.
	/// \param	type	   	The type of constraint grouping e.g. Contact Constraints.
	/// \param	constraints	The constraints.
	void setConstraintGroup(ConstraintGroupType type, const std::vector<std::shared_ptr<Constraint>>& constraints)
	{
		m_constraints[type] = constraints;
	}

	/// Gets constraint group.
	/// \param	type	The type.
	/// \return	The constraint group.
	const std::vector<std::shared_ptr<Constraint>>& getConstraintGroup(ConstraintGroupType type)
	{
		return m_constraints[type];
	}

	MlcpPhysicsProblem& getMlcpProblem()
	{
		return m_mlcpPhysicsProblem;
	}

	MlcpPhysicsSolution& getMlcpSolution()
	{
		return m_mlcpPhysicsSolution;
	}

private:

	///@{
	/// Local state data structures, please note that the physics state may get copied, these data structures
	/// should copy their contents on copy. With the caveat that objects contained within those structures might
	/// not get copied themselves.
	/// The local list of representations
	std::vector<std::shared_ptr<Representation>> m_representations;

<<<<<<< HEAD
	/// Mlcp problem for this Physics Manager State
	MlcpPhysicsProblem m_mlcpPhysicsProblem;

	/// Mlcp solution for this Physics Manager State
	MlcpPhysicsSolution m_mlcpPhysicsSolution;
=======
	/// The local list of collision pairs 
	std::vector<std::shared_ptr<CollisionPair>> m_collisionPairs;
	
	/// The local map of constraints
	std::unordered_map<int, std::vector<std::shared_ptr<Constraint>>> m_constraints;
	///@}
>>>>>>> ad40667f
};

}; // Physics
}; // SurgSim

#endif<|MERGE_RESOLUTION|>--- conflicted
+++ resolved
@@ -111,20 +111,17 @@
 	/// The local list of representations
 	std::vector<std::shared_ptr<Representation>> m_representations;
 
-<<<<<<< HEAD
-	/// Mlcp problem for this Physics Manager State
-	MlcpPhysicsProblem m_mlcpPhysicsProblem;
-
-	/// Mlcp solution for this Physics Manager State
-	MlcpPhysicsSolution m_mlcpPhysicsSolution;
-=======
 	/// The local list of collision pairs 
 	std::vector<std::shared_ptr<CollisionPair>> m_collisionPairs;
 	
 	/// The local map of constraints
 	std::unordered_map<int, std::vector<std::shared_ptr<Constraint>>> m_constraints;
 	///@}
->>>>>>> ad40667f
+	/// Mlcp problem for this Physics Manager State
+	MlcpPhysicsProblem m_mlcpPhysicsProblem;
+
+	/// Mlcp solution for this Physics Manager State
+	MlcpPhysicsSolution m_mlcpPhysicsSolution;
 };
 
 }; // Physics
