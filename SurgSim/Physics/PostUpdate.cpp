--- conflicted
+++ resolved
@@ -24,15 +24,10 @@
 namespace Physics
 {
 
-<<<<<<< HEAD
-PostUpdate::PostUpdate(bool doCopyState) : Computation(doCopyState)
-{}
-=======
 PostUpdate::PostUpdate(bool doCopyState) : Computation(doCopyState) 
 {
 
 }
->>>>>>> 6f4bbcdc
 
 PostUpdate::~PostUpdate()
 {
