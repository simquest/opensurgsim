// This file is a part of the OpenSurgSim project.
// Copyright 2013, SimQuest Solutions Inc.
//
// Licensed under the Apache License, Version 2.0 (the "License");
// you may not use this file except in compliance with the License.
// You may obtain a copy of the License at
//
//     http://www.apache.org/licenses/LICENSE-2.0
//
// Unless required by applicable law or agreed to in writing, software
// distributed under the License is distributed on an "AS IS" BASIS,
// WITHOUT WARRANTIES OR CONDITIONS OF ANY KIND, either express or implied.
// See the License for the specific language governing permissions and
// limitations under the License.

#ifndef SURGSIM_PHYSICS_MLCPPHYSICSPROBLEM_INL_H
#define SURGSIM_PHYSICS_MLCPPHYSICSPROBLEM_INL_H

#include "SurgSim/Math/Vector.h"

namespace SurgSim
{
namespace Physics
{
/*
template <typename SubCDerivedType>
void MlcpPhysicsProblem::updateConstraint(
<<<<<<< HEAD
	const Eigen::SparseVector<double, Eigen::RowMajor, ptrdiff_t>& newSubH,
	const Eigen::MatrixBase<SubCDerivedType>& subC,
=======
	const Eigen::SparseVector<double>& newSubH,
	const Eigen::MatrixBase<SubCDerivedType>& newCHt,
>>>>>>> e929aa2c
	size_t indexSubC,
	size_t indexNewSubH)
{
	using SurgSim::Math::Vector;

	// Update H, CHt, and HCHt with newSubH, denoted H'.
	//
	// Note that updates are linear for H and CHt, but not for HCHt:
	// (H+H') = H+H'
	// => H += H';
	//
	// C(H+H')t = CHt + CH't
	// => CHt += CH't;
	//
	// (H+H')C(H+H')t = HCHt + HCH't + H'C(H+H')t
	// => HCHt += H(CH't) + H'[C(H+H')t];

<<<<<<< HEAD
	Vector newCHt = subC * newSubH.transpose();
	A.col(indexNewSubH) += H.middleCols(indexSubC, subC.rows()) * newCHt;
	typedef Math::Dynamic::Operation<double, Eigen::RowMajor, ptrdiff_t,
		Eigen::SparseVector<double, Eigen::RowMajor, ptrdiff_t>> Operation;
	Math::blockOperation<Eigen::SparseVector<double, Eigen::RowMajor, ptrdiff_t>, double, Eigen::RowMajor, ptrdiff_t>(
		newSubH, indexNewSubH, indexSubC, &H, &Operation::add);
	CHt.block(indexSubC, indexNewSubH, subC.rows(), 1) += newCHt;
	A.row(indexNewSubH) += newSubH * CHt.middleRows(indexSubC, subC.rows());
=======
	// Vector newCHt = subC * newSubH;
	A.col(indexNewSubH) += H.middleCols(indexSubC, newCHt.rows()) * newCHt;
	H.block(indexNewSubH, indexSubC, 1, newCHt.rows()) += newSubH.transpose();
	CHt.block(indexSubC, indexNewSubH, newCHt.rows(), 1) += newCHt;
	A.row(indexNewSubH) += newSubH.transpose() * CHt.middleRows(indexSubC, newCHt.rows());
>>>>>>> e929aa2c
}
*/
}
}

#endif // SURGSIM_PHYSICS_MLCPPHYSICSPROBLEM_INL_H<|MERGE_RESOLUTION|>--- conflicted
+++ resolved
@@ -25,13 +25,8 @@
 /*
 template <typename SubCDerivedType>
 void MlcpPhysicsProblem::updateConstraint(
-<<<<<<< HEAD
-	const Eigen::SparseVector<double, Eigen::RowMajor, ptrdiff_t>& newSubH,
-	const Eigen::MatrixBase<SubCDerivedType>& subC,
-=======
 	const Eigen::SparseVector<double>& newSubH,
 	const Eigen::MatrixBase<SubCDerivedType>& newCHt,
->>>>>>> e929aa2c
 	size_t indexSubC,
 	size_t indexNewSubH)
 {
@@ -49,22 +44,11 @@
 	// (H+H')C(H+H')t = HCHt + HCH't + H'C(H+H')t
 	// => HCHt += H(CH't) + H'[C(H+H')t];
 
-<<<<<<< HEAD
-	Vector newCHt = subC * newSubH.transpose();
-	A.col(indexNewSubH) += H.middleCols(indexSubC, subC.rows()) * newCHt;
-	typedef Math::Dynamic::Operation<double, Eigen::RowMajor, ptrdiff_t,
-		Eigen::SparseVector<double, Eigen::RowMajor, ptrdiff_t>> Operation;
-	Math::blockOperation<Eigen::SparseVector<double, Eigen::RowMajor, ptrdiff_t>, double, Eigen::RowMajor, ptrdiff_t>(
-		newSubH, indexNewSubH, indexSubC, &H, &Operation::add);
-	CHt.block(indexSubC, indexNewSubH, subC.rows(), 1) += newCHt;
-	A.row(indexNewSubH) += newSubH * CHt.middleRows(indexSubC, subC.rows());
-=======
 	// Vector newCHt = subC * newSubH;
 	A.col(indexNewSubH) += H.middleCols(indexSubC, newCHt.rows()) * newCHt;
 	H.block(indexNewSubH, indexSubC, 1, newCHt.rows()) += newSubH.transpose();
 	CHt.block(indexSubC, indexNewSubH, newCHt.rows(), 1) += newCHt;
 	A.row(indexNewSubH) += newSubH.transpose() * CHt.middleRows(indexSubC, newCHt.rows());
->>>>>>> e929aa2c
 }
 */
 }
