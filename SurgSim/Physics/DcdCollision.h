// This file is a part of the OpenSurgSim project.
// Copyright 2013, SimQuest Solutions Inc.
//
// Licensed under the Apache License, Version 2.0 (the "License");
// you may not use this file except in compliance with the License.
// You may obtain a copy of the License at
//
//     http://www.apache.org/licenses/LICENSE-2.0
//
// Unless required by applicable law or agreed to in writing, software
// distributed under the License is distributed on an "AS IS" BASIS,
// WITHOUT WARRANTIES OR CONDITIONS OF ANY KIND, either express or implied.
// See the License for the specific language governing permissions and
// limitations under the License.

#ifndef SURGSIM_PHYSICS_DCDCOLLISION_H
#define SURGSIM_PHYSICS_DCDCOLLISION_H

#include <memory>
#include <vector>
#include <list>


#include <SurgSim/Framework/ReuseFactory.h>

#include <SurgSim/Physics/Computation.h>
#include <SurgSim/Physics/CollisionPair.h>
#include <SurgSim/Physics/Representation.h>

namespace SurgSim
{
namespace Physics
{

class ContactCalculation;

/// Computation to determine the contacts between a list of CollisionPairs.
/// This Computation class takes a list of representations, it will generate a list of collision pairs
/// from this list on every frame, for each CollisionPair, it uses a two dimensional table of
/// function objects (ContactCalculation) to determine how to calculate a contact between the two
/// members of each pair, if no specific function exists a default function will be used.
/// will update the collision pairs accordingly.
/// \note HS-2013-may-24 Currently handles only RigidRepresentation, all others  will be ignored

class DcdCollision : public Computation
{
public:

	/// Constructor
	explicit DcdCollision(bool doCopyState = false);
	virtual ~DcdCollision();

protected:

	/// Executes the update operation, overridden from Computation.
	/// \param dt	The time passed.
<<<<<<< HEAD
	/// \param state The PhysicsManagerState from previous computation.
	virtual std::shared_ptr<PhysicsManagerState> doUpdate(double dt, std::shared_ptr<PhysicsManagerState> state);
=======
	/// \param state The PhysicsManagerState from previous computation. 
	virtual std::shared_ptr<PhysicsManagerState> doUpdate(
		const double& dt, 
		const std::shared_ptr<PhysicsManagerState>& state) override;
>>>>>>> 491efa9d

private:

	/// Initializes the table of ContactCalculation objects
	void populateCalculationTable();

	/// Updates the collision pairs
	void updatePairs(std::shared_ptr<PhysicsManagerState> state);

	/// Table containing contact calculation, the indices indicate the type of
	/// the first pair object and the second pair object in order
	std::unique_ptr<ContactCalculation> m_contactCalculations[RIGID_SHAPE_TYPE_COUNT][RIGID_SHAPE_TYPE_COUNT];

	/// List of collision pairs, recalculate every update call
	std::list<std::shared_ptr<CollisionPair>> m_pairs;
};

}; // Physics
}; // SurgSim

#endif<|MERGE_RESOLUTION|>--- conflicted
+++ resolved
@@ -54,15 +54,10 @@
 
 	/// Executes the update operation, overridden from Computation.
 	/// \param dt	The time passed.
-<<<<<<< HEAD
 	/// \param state The PhysicsManagerState from previous computation.
-	virtual std::shared_ptr<PhysicsManagerState> doUpdate(double dt, std::shared_ptr<PhysicsManagerState> state);
-=======
-	/// \param state The PhysicsManagerState from previous computation. 
 	virtual std::shared_ptr<PhysicsManagerState> doUpdate(
 		const double& dt, 
 		const std::shared_ptr<PhysicsManagerState>& state) override;
->>>>>>> 491efa9d
 
 private:
 
