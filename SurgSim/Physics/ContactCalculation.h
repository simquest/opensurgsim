// This file is a part of the OpenSurgSim project.
// Copyright 2013, SimQuest Solutions Inc.
//
// Licensed under the Apache License, Version 2.0 (the "License");
// you may not use this file except in compliance with the License.
// You may obtain a copy of the License at
//
//     http://www.apache.org/licenses/LICENSE-2.0
//
// Unless required by applicable law or agreed to in writing, software
// distributed under the License is distributed on an "AS IS" BASIS,
// WITHOUT WARRANTIES OR CONDITIONS OF ANY KIND, either express or implied.
// See the License for the specific language governing permissions and
// limitations under the License.

#ifndef SURGSIM_PHYSICS_CONTACTCALCULATION_H
#define SURGSIM_PHYSICS_CONTACTCALCULATION_H

#include <memory>

#include <SurgSim/Framework/ReuseFactory.h>
#include <SurgSim/Physics/CollisionPair.h>

namespace SurgSim
{
namespace Physics
{

/// Base class responsible for calculating contact data between two given shapes, calculateContact needs to
/// determine whether the two shapes intersect, and if yes calculate the correct data for this contact, which
/// consists of, the normal to displace the first shape so that the two shapes just barely touch. And the
/// penetration point (the point that is furthest inside the other object) for each shape.
/// This base class also handles the swapping of the shapes if the pair is asymmetric. The sub classes
/// assume that the pair is always in correct order.
class ContactCalculation
{
public:

	/// Constructor
	explicit ContactCalculation()
	{
	}


	/// Destructor
	virtual ~ContactCalculation()
	{
	}

	/// Function that handles asymmetric pair and calls the actual contact calculation routine of the sub class.
	/// \param	pair	The pair that is under consideration.
	void calculateContact(std::shared_ptr<CollisionPair> pair)
	{
		if (needsSwap(pair->getFirst()->getShapeType(), pair->getSecond()->getShapeType()))
		{
			pair->swapRepresentations();
		}
		doCalculateContact(pair);
	}

	virtual std::pair<int,int> getShapeTypes() = 0;

private:

	/// Calculate the actual contact between two shapes of the given CollisionPair.
	/// \param	pair	The symmetric pair that is under consideration.
	virtual void doCalculateContact(std::shared_ptr<CollisionPair> pair) = 0;

	bool needsSwap(int firstShapeType, int secondShapeType)
	{
		std::pair<int,int> shapeTypes = getShapeTypes();
		return firstShapeType != secondShapeType && firstShapeType == shapeTypes.second &&
			secondShapeType == shapeTypes.first;
	}

};

/// A default calculation, it does nothing and can be used as a placeholder
class DefaultContactCalculation : public ContactCalculation
{
public:

	/// Constructor
	/// \param doAssert If set the calculation will throw an exception if it is executed, this
	/// 				can be used to detect cases where a  contact calculation is being called
	/// 				on a pair that should be implemented
	explicit DefaultContactCalculation(bool doAssert = false) : m_doAssert(doAssert)
	{
	}

	/// Destructor
	virtual ~DefaultContactCalculation() {}

	virtual std::pair<int,int> getShapeTypes() override
	{
		return std::pair<int,int>(RIGID_SHAPE_TYPE_NONE, RIGID_SHAPE_TYPE_NONE);
	}

private:
	bool m_doAssert;
	
	/// Calculate the actual contact between two shapes of the given CollisionPair.
	/// \param	pair	The symmetric pair that is under consideration.
	virtual void doCalculateContact(std::shared_ptr<CollisionPair> pair) override;
};

/// Class to calculate intersections between spheres
class SphereSphereDcdContact : public ContactCalculation
{
public:
	explicit SphereSphereDcdContact()
	{
	}

	virtual std::pair<int,int> getShapeTypes() override
	{
		return std::pair<int,int>(RIGID_SHAPE_TYPE_SPHERE, RIGID_SHAPE_TYPE_SPHERE);
	}

private:
	/// Calculate the actual contact between two shapes of the given CollisionPair.
	/// \param	pair	The symmetric pair that is under consideration.
	virtual void doCalculateContact(std::shared_ptr<CollisionPair> pair);
};


/// Class to calculate intersections between Spheres and DoubleSidedPlanes
class SphereDoubleSidedPlaneDcdContact : public ContactCalculation
{
public:

	/// Constructor.
<<<<<<< HEAD
	explicit SphereDoubleSidedPlaneDcdContact(bool swapPairs) : ContactCalculation(swapPairs)
=======
	/// \param	swapPairs	Set to true if the calculation needs to switch the members of the pair.
	explicit SphereDoubleSidedPlaneDcdContact()
>>>>>>> c3718800
	{
	}

	virtual std::pair<int,int> getShapeTypes() override
	{
		return std::pair<int,int>(RIGID_SHAPE_TYPE_SPHERE, RIGID_SHAPE_TYPE_DOUBLESIDEDPLANE);
	}

private:
	/// Calculate the actual contact between two shapes of the given CollisionPair.
	/// \param	pair	The symmetric pair that is under consideration.
	virtual void doCalculateContact(std::shared_ptr<CollisionPair> pair);

};

/// Class to calculate intersections between Spheres and Planes
class SpherePlaneDcdContact : public ContactCalculation
{
public:

	/// Constructor.
	explicit SpherePlaneDcdContact(bool swapPairs) : ContactCalculation(swapPairs)
	{

	}

	/// Calculate the actual contact between two shapes of the give CollisionPair.
	/// \param	pair	The pair that is under consideration.
	virtual void calculateContact(std::shared_ptr<CollisionPair> pair);

};

}; // Physics
}; // SurgSim

#endif<|MERGE_RESOLUTION|>--- conflicted
+++ resolved
@@ -130,12 +130,7 @@
 public:
 
 	/// Constructor.
-<<<<<<< HEAD
-	explicit SphereDoubleSidedPlaneDcdContact(bool swapPairs) : ContactCalculation(swapPairs)
-=======
-	/// \param	swapPairs	Set to true if the calculation needs to switch the members of the pair.
 	explicit SphereDoubleSidedPlaneDcdContact()
->>>>>>> c3718800
 	{
 	}
 
@@ -157,14 +152,19 @@
 public:
 
 	/// Constructor.
-	explicit SpherePlaneDcdContact(bool swapPairs) : ContactCalculation(swapPairs)
+	explicit SpherePlaneDcdContact()
 	{
-
 	}
 
-	/// Calculate the actual contact between two shapes of the give CollisionPair.
-	/// \param	pair	The pair that is under consideration.
-	virtual void calculateContact(std::shared_ptr<CollisionPair> pair);
+	virtual std::pair<int,int> getShapeTypes() override
+	{
+		return std::pair<int,int>(RIGID_SHAPE_TYPE_SPHERE, RIGID_SHAPE_TYPE_PLANE);
+	}
+
+private:
+	/// Calculate the actual contact between two shapes of the given CollisionPair.
+	/// \param	pair	The symmetric pair that is under consideration.
+	virtual void doCalculateContact(std::shared_ptr<CollisionPair> pair);
 
 };
 
