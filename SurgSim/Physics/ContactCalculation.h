// This file is a part of the OpenSurgSim project.
// Copyright 2013, SimQuest Solutions Inc.
//
// Licensed under the Apache License, Version 2.0 (the "License");
// you may not use this file except in compliance with the License.
// You may obtain a copy of the License at
//
//     http://www.apache.org/licenses/LICENSE-2.0
//
// Unless required by applicable law or agreed to in writing, software
// distributed under the License is distributed on an "AS IS" BASIS,
// WITHOUT WARRANTIES OR CONDITIONS OF ANY KIND, either express or implied.
// See the License for the specific language governing permissions and
// limitations under the License.

#ifndef SURGSIM_PHYSICS_CONTACTCALCULATION_H
#define SURGSIM_PHYSICS_CONTACTCALCULATION_H

#include <memory>

#include <SurgSim/Framework/ReuseFactory.h>
#include <SurgSim/Physics/CollisionPair.h>

namespace SurgSim
{
namespace Physics
{

/// Base class responsible for calculating contact data between two given shapes, calculateContact needs to
/// determine whether the two shapes intersect, and if yes calculate the correct data for this contact, which
/// consists of, the normal to displace the first shape so that the two shapes just barely touch. And the
/// penetration point (the point that is furthest inside the other object) for each shape.
/// This base class also handles the swapping of the shapes if the pair is asymmetric. The sub classes
/// assume that the pair is always in correct order.
class ContactCalculation
{
public:

	/// Constructor
	explicit ContactCalculation()
	{
	}


	/// Destructor
	virtual ~ContactCalculation()
	{
	}

	/// Function that handles asymmetric pair and calls the actual contact calculation routine of the sub class.
	/// \param	pair	The pair that is under consideration.
	void calculateContact(std::shared_ptr<CollisionPair> pair)
	{
		if (needsSwap(pair->getFirst()->getShapeType(), pair->getSecond()->getShapeType()))
		{
			pair->swapRepresentations();
		}
		doCalculateContact(pair);
	}

	virtual std::pair<int,int> getShapeTypes() = 0;

private:

	/// Calculate the actual contact between two shapes of the given CollisionPair.
	/// \param	pair	The symmetric pair that is under consideration.
	virtual void doCalculateContact(std::shared_ptr<CollisionPair> pair) = 0;

	bool needsSwap(int firstShapeType, int secondShapeType)
	{
		std::pair<int,int> shapeTypes = getShapeTypes();
		return firstShapeType != secondShapeType && firstShapeType == shapeTypes.second &&
			secondShapeType == shapeTypes.first;
	}

};

/// A default calculation, it does nothing and can be used as a placeholder
class DefaultContactCalculation : public ContactCalculation
{
public:

	/// Constructor
	/// \param doAssert If set the calculation will throw an exception if it is executed, this
	/// 				can be used to detect cases where a  contact calculation is being called
	/// 				on a pair that should be implemented
	explicit DefaultContactCalculation(bool doAssert = false) : m_doAssert(doAssert)
	{
	}

	/// Destructor
	virtual ~DefaultContactCalculation() {}

	virtual std::pair<int,int> getShapeTypes() override
	{
		return std::pair<int,int>(RIGID_SHAPE_TYPE_NONE, RIGID_SHAPE_TYPE_NONE);
	}

private:
	bool m_doAssert;

	/// Calculate the actual contact between two shapes of the given CollisionPair.
	/// \param	pair	The symmetric pair that is under consideration.
	virtual void doCalculateContact(std::shared_ptr<CollisionPair> pair) override;
};

/// Class to calculate intersections between spheres
class SphereSphereDcdContact : public ContactCalculation
{
public:
	explicit SphereSphereDcdContact()
	{
	}

	virtual std::pair<int,int> getShapeTypes() override
	{
		return std::pair<int,int>(RIGID_SHAPE_TYPE_SPHERE, RIGID_SHAPE_TYPE_SPHERE);
	}

private:
	/// Calculate the actual contact between two shapes of the given CollisionPair.
	/// \param	pair	The symmetric pair that is under consideration.
	virtual void doCalculateContact(std::shared_ptr<CollisionPair> pair);
};


/// Class to calculate intersections between Spheres and DoubleSidedPlanes
class SphereDoubleSidedPlaneDcdContact : public ContactCalculation
{
public:

	/// Constructor.
	explicit SphereDoubleSidedPlaneDcdContact()
	{
	}

	virtual std::pair<int,int> getShapeTypes() override
	{
		return std::pair<int,int>(RIGID_SHAPE_TYPE_SPHERE, RIGID_SHAPE_TYPE_DOUBLESIDEDPLANE);
	}

private:
	/// Calculate the actual contact between two shapes of the given CollisionPair.
	/// \param	pair	The symmetric pair that is under consideration.
	virtual void doCalculateContact(std::shared_ptr<CollisionPair> pair);

};

<<<<<<< HEAD

/// Class to calculate intersections between a capsule and a sphere
class CapsuleSphereDcdContact : public ContactCalculation
=======
/// Class to calculate intersections between Spheres and Planes
class SpherePlaneDcdContact : public ContactCalculation
>>>>>>> 9adc9108
{
public:

	/// Constructor.
<<<<<<< HEAD
	explicit CapsuleSphereDcdContact()
=======
	explicit SpherePlaneDcdContact()
>>>>>>> 9adc9108
	{
	}

	virtual std::pair<int,int> getShapeTypes() override
	{
<<<<<<< HEAD
		return std::pair<int,int>(RIGID_SHAPE_TYPE_CAPSULE, RIGID_SHAPE_TYPE_SPHERE);
=======
		return std::pair<int,int>(RIGID_SHAPE_TYPE_SPHERE, RIGID_SHAPE_TYPE_PLANE);
>>>>>>> 9adc9108
	}

private:
	/// Calculate the actual contact between two shapes of the given CollisionPair.
	/// \param	pair	The symmetric pair that is under consideration.
<<<<<<< HEAD
	virtual void doCalculateContact(std::shared_ptr<CollisionPair> pair) override;

};


=======
	virtual void doCalculateContact(std::shared_ptr<CollisionPair> pair);

};

>>>>>>> 9adc9108
}; // Physics
}; // SurgSim

#endif<|MERGE_RESOLUTION|>--- conflicted
+++ resolved
@@ -98,7 +98,7 @@
 
 private:
 	bool m_doAssert;
-
+	
 	/// Calculate the actual contact between two shapes of the given CollisionPair.
 	/// \param	pair	The symmetric pair that is under consideration.
 	virtual void doCalculateContact(std::shared_ptr<CollisionPair> pair) override;
@@ -146,50 +146,28 @@
 
 };
 
-<<<<<<< HEAD
-
-/// Class to calculate intersections between a capsule and a sphere
-class CapsuleSphereDcdContact : public ContactCalculation
-=======
 /// Class to calculate intersections between Spheres and Planes
 class SpherePlaneDcdContact : public ContactCalculation
->>>>>>> 9adc9108
 {
 public:
 
 	/// Constructor.
-<<<<<<< HEAD
-	explicit CapsuleSphereDcdContact()
-=======
 	explicit SpherePlaneDcdContact()
->>>>>>> 9adc9108
 	{
 	}
 
 	virtual std::pair<int,int> getShapeTypes() override
 	{
-<<<<<<< HEAD
-		return std::pair<int,int>(RIGID_SHAPE_TYPE_CAPSULE, RIGID_SHAPE_TYPE_SPHERE);
-=======
 		return std::pair<int,int>(RIGID_SHAPE_TYPE_SPHERE, RIGID_SHAPE_TYPE_PLANE);
->>>>>>> 9adc9108
 	}
 
 private:
 	/// Calculate the actual contact between two shapes of the given CollisionPair.
 	/// \param	pair	The symmetric pair that is under consideration.
-<<<<<<< HEAD
-	virtual void doCalculateContact(std::shared_ptr<CollisionPair> pair) override;
-
-};
-
-
-=======
 	virtual void doCalculateContact(std::shared_ptr<CollisionPair> pair);
 
 };
 
->>>>>>> 9adc9108
 }; // Physics
 }; // SurgSim
 
