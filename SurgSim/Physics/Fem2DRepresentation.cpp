// This file is a part of the OpenSurgSim project.
// Copyright 2013, SimQuest Solutions Inc.
//
// Licensed under the Apache License, Version 2.0 (the "License");
// you may not use this file except in compliance with the License.
// You may obtain a copy of the License at
//
//     http://www.apache.org/licenses/LICENSE-2.0
//
// Unless required by applicable law or agreed to in writing, software
// distributed under the License is distributed on an "AS IS" BASIS,
// WITHOUT WARRANTIES OR CONDITIONS OF ANY KIND, either express or implied.
// See the License for the specific language governing permissions and
// limitations under the License.

#include "SurgSim/DataStructures/PlyReader.h"
#include "SurgSim/Framework/Assert.h"
#include "SurgSim/Framework/Log.h"
#include "SurgSim/Math/OdeState.h"
#include "SurgSim/Math/SparseMatrix.h"
#include "SurgSim/Physics/Fem2DLocalization.h"
#include "SurgSim/Physics/Fem2DPlyReaderDelegate.h"
#include "SurgSim/Physics/Fem2DRepresentation.h"
#include "SurgSim/Physics/FemElement.h"

using SurgSim::Math::SparseMatrix;

namespace
{
void transformVectorByBlockOf3(const SurgSim::Math::RigidTransform3d& transform, SurgSim::Math::Vector* x,
							   bool rotationOnly = false)
{
	typedef SurgSim::Math::Vector::Index IndexType;

	IndexType numNodes = x->size() / 6;

	SURGSIM_ASSERT(numNodes * 6 == x->size())
			<< "Unexpected number of dof in a Fem2D state vector (not a multiple of 6)";

	for (IndexType nodeId = 0; nodeId < numNodes; nodeId++)
	{
		// Only the translational dof are transformed, rotational dof remains unchanged
		SurgSim::Math::Vector3d xi = x->segment<3>(6 * nodeId);

		x->segment<3>(6 * nodeId) = (rotationOnly) ? transform.linear() * xi : transform * xi;
	}
}
}

namespace SurgSim
{

namespace Physics
{
SURGSIM_REGISTER(SurgSim::Framework::Component, SurgSim::Physics::Fem2DRepresentation, Fem2DRepresentation);

Fem2DRepresentation::Fem2DRepresentation(const std::string& name) : FemRepresentation(name)
{
	// Reminder: m_numDofPerNode is held by DeformableRepresentation but needs to be set by all
	// concrete derived classes
	m_numDofPerNode = 6;
}

Fem2DRepresentation::~Fem2DRepresentation()
{
}

void Fem2DRepresentation::loadMesh(const std::string& fileName)
{
	m_filename = fileName;
	auto mesh = std::make_shared<FemElement2DMesh>();
	mesh->load(fileName);
	setMesh(mesh);
}

void Fem2DRepresentation::setMesh(std::shared_ptr<Framework::Asset> mesh)
{
	auto femMesh = std::dynamic_pointer_cast<FemElement2DMesh>(mesh);
	SURGSIM_ASSERT(femMesh != nullptr)
			<< "Mesh for Fem2DRepresentation needs to be a SurgSim::Physics::FemElement2DMesh";
	m_femElementMesh = femMesh;
	auto state = std::make_shared<SurgSim::Math::OdeState>();

	state->setNumDof(getNumDofPerNode(), m_femElementMesh->getNumVertices());
	for (size_t i = 0; i < m_femElementMesh->getNumVertices(); i++)
	{
		state->getPositions().segment<3>(getNumDofPerNode() * i) = m_femElementMesh->getVertexPosition(i);
	}
	for (auto boundaryCondition : m_femElementMesh->getBoundaryConditions())
	{
		state->addBoundaryCondition(boundaryCondition);
	}
	FemRepresentation::setInitialState(state);
}

std::shared_ptr<FemElement2DMesh> Fem2DRepresentation::getMesh() const
{
	return m_femElementMesh;
}

void Fem2DRepresentation::addExternalGeneralizedForce(std::shared_ptr<Localization> localization,
													  const SurgSim::Math::Vector& generalizedForce,
													  const SurgSim::Math::Matrix& K,
													  const SurgSim::Math::Matrix& D)
{
	const size_t dofPerNode = getNumDofPerNode();
	const SurgSim::Math::Matrix::Index expectedSize = static_cast<const SurgSim::Math::Matrix::Index>(dofPerNode);

	SURGSIM_ASSERT(localization != nullptr) << "Invalid localization (nullptr)";
	SURGSIM_ASSERT(generalizedForce.size() == expectedSize) <<
				"Generalized force has an invalid size of " << generalizedForce.size() << ". Expected " << dofPerNode;
	SURGSIM_ASSERT(K.size() == 0 || (K.rows() == expectedSize && K.cols() == expectedSize)) <<
					"Stiffness matrix K has an invalid size (" << K.rows() << "," << K.cols() <<
					") was expecting a square matrix of size " << dofPerNode;
	SURGSIM_ASSERT(D.size() == 0 || (D.rows() == expectedSize && D.cols() == expectedSize)) <<
					"Damping matrix D has an invalid size (" << D.rows() << "," << D.cols() <<
					") was expecting a square matrix of size " << dofPerNode;

	std::shared_ptr<Fem2DLocalization> localization2D =
<<<<<<< HEAD
		std::dynamic_pointer_cast<Fem2DLocalization>(localization);
=======
			std::dynamic_pointer_cast<Fem2DLocalization>(localization);
>>>>>>> 4067f548
	SURGSIM_ASSERT(localization2D != nullptr) << "Invalid localization type (not a Fem2DLocalization)";

	const size_t elementId = localization2D->getLocalPosition().index;
	const SurgSim::Math::Vector& coordinate = localization2D->getLocalPosition().coordinate;
	std::shared_ptr<FemElement> element = getFemElement(elementId);

	size_t index = 0;
	for (auto nodeId : element->getNodeIds())
	{
		m_externalGeneralizedForce.segment(dofPerNode * nodeId, dofPerNode) += generalizedForce * coordinate[index];
		index++;
	}

	if (K.size() != 0 || D.size() != 0)
	{
		size_t index1 = 0;
		for (auto nodeId1 : element->getNodeIds())
		{
			size_t index2 = 0;
			for (auto nodeId2 : element->getNodeIds())
			{
				if (K.size() != 0)
				{
					Math::addSubMatrix(coordinate[index1] * coordinate[index2] * K,
									   static_cast<SparseMatrix::Index>(nodeId1),
									   static_cast<SparseMatrix::Index>(nodeId2),
									   &m_externalGeneralizedStiffness, true);
				}
				if (D.size() != 0)
				{
					Math::addSubMatrix(coordinate[index1] * coordinate[index2] * D,
									   static_cast<SparseMatrix::Index>(nodeId1),
									   static_cast<SparseMatrix::Index>(nodeId2),
									   &m_externalGeneralizedDamping, true);
				}
				index2++;
			}

			index1++;
		}
	}
	m_externalGeneralizedStiffness.makeCompressed();
	m_externalGeneralizedDamping.makeCompressed();
	m_hasExternalGeneralizedForce = true;
}

void Fem2DRepresentation::transformState(std::shared_ptr<SurgSim::Math::OdeState> state,
										 const SurgSim::Math::RigidTransform3d& transform)
{
	transformVectorByBlockOf3(transform, &state->getPositions());
	transformVectorByBlockOf3(transform, &state->getVelocities(), true);
}

bool Fem2DRepresentation::doInitialize()
{
	if (!m_filename.empty())
	{
		loadMesh(m_filename);
	}

	// If mesh is set, create the FemElements
	if (m_femElementMesh != nullptr)
	{
		for (auto& element : m_femElementMesh->getFemElements())
		{
			std::shared_ptr<FemElement> femElement;
			if (m_femElementOverrideType.empty())
			{
				femElement = FemElement::getFactory().create(element->type, element);
			}
			else
			{
				femElement = FemElement::getFactory().create(m_femElementOverrideType, element);
			}

			m_femElements.push_back(femElement);
		}
	}

	return FemRepresentation::doInitialize();
}

} // namespace Physics

} // namespace SurgSim<|MERGE_RESOLUTION|>--- conflicted
+++ resolved
@@ -117,11 +117,7 @@
 					") was expecting a square matrix of size " << dofPerNode;
 
 	std::shared_ptr<Fem2DLocalization> localization2D =
-<<<<<<< HEAD
-		std::dynamic_pointer_cast<Fem2DLocalization>(localization);
-=======
 			std::dynamic_pointer_cast<Fem2DLocalization>(localization);
->>>>>>> 4067f548
 	SURGSIM_ASSERT(localization2D != nullptr) << "Invalid localization type (not a Fem2DLocalization)";
 
 	const size_t elementId = localization2D->getLocalPosition().index;
