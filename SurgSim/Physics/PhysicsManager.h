// This file is a part of the OpenSurgSim project.
// Copyright 2013, SimQuest Solutions Inc.
//
// Licensed under the Apache License, Version 2.0 (the "License");
// you may not use this file except in compliance with the License.
// You may obtain a copy of the License at
//
//     http://www.apache.org/licenses/LICENSE-2.0
//
// Unless required by applicable law or agreed to in writing, software
// distributed under the License is distributed on an "AS IS" BASIS,
// WITHOUT WARRANTIES OR CONDITIONS OF ANY KIND, either express or implied.
// See the License for the specific language governing permissions and
// limitations under the License.

#ifndef SURGSIM_PHYSICS_PHYSICSMANAGER_H
#define SURGSIM_PHYSICS_PHYSICSMANAGER_H

#include <memory>
#include <vector>

#include <SurgSim/Framework/ComponentManager.h>
#include <SurgSim/Framework/Component.h>
#include <SurgSim/Framework/Log.h>


namespace SurgSim
{
namespace Framework
{
	class Logger;
	class Component;
}

namespace Physics
{

class Representation;
class FreeMotion;
class DcdCollision;

/// PhyicsManager handles the physics and motion calculation, it uses Computations to
/// separate the algorithmic steps into smaller pieces.
class PhysicsManager : public SurgSim::Framework::ComponentManager
{
public:

	/// Constructor
	PhysicsManager();
	virtual ~PhysicsManager();

	friend class PhysicsManagerTest;


protected:

	///@{
	/// Overridden from ComponentManager
	bool doAddComponent(const std::shared_ptr<SurgSim::Framework::Component>& component);
	bool doRemoveComponent(const std::shared_ptr<SurgSim::Framework::Component>& component);
	///@}

	///@{
	/// Overridden from ComponentManager
	virtual bool doInitialize();
	virtual bool doStartUp();
	virtual bool doUpdate(double dt);

private:

	std::vector<std::shared_ptr<Representation>> m_representations;
<<<<<<< HEAD
	std::shared_ptr<SurgSim::Framework::Logger> m_logger;
=======

>>>>>>> f5a32ff8

	///@{
	/// Steps to perform the physics update
	std::unique_ptr<FreeMotion> m_freeMotionStep;
	std::unique_ptr<DcdCollision> m_dcdCollision;
	///@}

};

}; // namespace Physics
}; // namespace SurgSim



#endif<|MERGE_RESOLUTION|>--- conflicted
+++ resolved
@@ -69,11 +69,7 @@
 private:
 
 	std::vector<std::shared_ptr<Representation>> m_representations;
-<<<<<<< HEAD
-	std::shared_ptr<SurgSim::Framework::Logger> m_logger;
-=======
 
->>>>>>> f5a32ff8
 
 	///@{
 	/// Steps to perform the physics update
