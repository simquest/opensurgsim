--- conflicted
+++ resolved
@@ -352,15 +352,9 @@
 	for (size_t nodeId = 0; nodeId < state.getNumNodes(); ++nodeId)
 	{
 		Index startDiagonalIndex = numDofPerNode * static_cast<Index>(nodeId);
-<<<<<<< HEAD
-		blockOperationWithoutSearch<Matrix, double>(getNodeTransformation(state, nodeId),
-			startDiagonalIndex, startDiagonalIndex, numDofPerNode, numDofPerNode, &m_complianceWarpingTransformation,
-			&Operation<double, 0, int, Matrix>::assign);
-=======
 		blockWithoutSearch<Matrix, double>(getNodeTransformation(state, nodeId),
 										   startDiagonalIndex, startDiagonalIndex, numDofPerNode, numDofPerNode, &m_complianceWarpingTransformation,
 										   &Operation<double, 0, int, Matrix>::assign);
->>>>>>> e929aa2c
 	}
 }
 
