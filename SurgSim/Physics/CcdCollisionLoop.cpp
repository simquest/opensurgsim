--- conflicted
+++ resolved
@@ -66,15 +66,8 @@
 		return p->getType() == Collision::COLLISION_DETECTION_TYPE_CONTINUOUS;
 	});
 
-<<<<<<< HEAD
 	double timeOfImpact = 0.0;
 	double localTimeOfImpact = 0.0;
-=======
-	// localDt is the time left on dt as we step through the CCD, this gets reduced as contacts are found
-	double localDt = dt;
-	double toi = 0.0;
-	double localToi = 0.0;
->>>>>>> e417eb0c
 	std::vector<std::list<std::shared_ptr<Collision::Contact>>> oldContacts;
 
 	size_t iterations = 0;
@@ -114,11 +107,6 @@
 										 timeOfImpact << ")" << std::endl;
 			break;
 		}
-
-<<<<<<< HEAD
-=======
-		backupContacts(ccdPairs, &oldContacts);
->>>>>>> e417eb0c
 	}
 
 	SURGSIM_LOG_IF(iterations == m_maxIterations, m_logger, WARNING) << "Maxed out iterations (" << m_maxIterations << ")";
@@ -196,36 +184,6 @@
 	oldContacts->clear();
 }
 
-<<<<<<< HEAD
-=======
-void CcdCollisionLoop::backupContacts(const std::vector<std::shared_ptr<Collision::CollisionPair>>& ccdPairs,
-									  std::vector<std::list<std::shared_ptr<Collision::Contact>>>* oldContacts)
-{
-	for (auto& pair : ccdPairs)
-	{
-		oldContacts->emplace_back(pair->getContacts());
-		pair->getContacts().clear();
-	}
-}
-
-void CcdCollisionLoop::restoreContacts(const std::vector<std::shared_ptr<Collision::CollisionPair>>& ccdPairs,
-									   std::vector<std::list<std::shared_ptr<Collision::Contact>>>* oldContacts)
-{
-	if (oldContacts->size() == 0)
-	{
-		return;
-	}
-
-	SURGSIM_ASSERT(oldContacts->size() == ccdPairs.size());
-	for (int i = 0; i < oldContacts->size(); ++i)
-	{
-		auto& newContacts = ccdPairs[i]->getContacts();
-		newContacts.splice(newContacts.end(), std::move(oldContacts->at(i)));
-	}
-	oldContacts->clear();
-}
-
->>>>>>> e417eb0c
 void CcdCollisionLoop::printContacts(const std::vector<std::shared_ptr<Collision::CollisionPair>>& ccdPairs)
 {
 	std::stringstream out;
