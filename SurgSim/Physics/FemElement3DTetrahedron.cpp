// This file is a part of the OpenSurgSim project.
// Copyright 2013, SimQuest Solutions Inc.
//
// Licensed under the Apache License, Version 2.0 (the "License");
// you may not use this file except in compliance with the License.
// You may obtain a copy of the License at
//
//     http://www.apache.org/licenses/LICENSE-2.0
//
// Unless required by applicable law or agreed to in writing, software
// distributed under the License is distributed on an "AS IS" BASIS,
// WITHOUT WARRANTIES OR CONDITIONS OF ANY KIND, either express or implied.
// See the License for the specific language governing permissions and
// limitations under the License.

#include "SurgSim/Framework/Log.h"
#include "SurgSim/Math/Geometry.h"
#include "SurgSim/Math/OdeState.h"
#include "SurgSim/Physics/FemElement3DTetrahedron.h"

using SurgSim::Math::getSubVector;
using SurgSim::Math::getSubMatrix;
using SurgSim::Math::addSubVector;
using SurgSim::Math::addSubMatrix;

using SurgSim::Math::Vector;
using SurgSim::Math::Vector3d;

namespace
{

/// Computes the determinant of 3 vectors
/// \param a, b, c The 3 vectors to compute the determinant from
/// \return |a b c|, The determinant of the 3 vectors a, b and c
double det(const Vector3d& a, const Vector3d& b, const Vector3d& c)
{
	return a[0]*b[1]*c[2] + a[2]*b[0]*c[1] + a[1]*b[2]*c[0] - a[2]*b[1]*c[0] - a[1]*b[0]*c[2] - a[0]*b[2]*c[1];
}

};

namespace SurgSim
{

namespace Physics
{

FemElement3DTetrahedron::FemElement3DTetrahedron(std::array<unsigned int, 4> nodeIds)
{
	setNumDofPerNode(3); // 3 dof per node (x, y, z)

	m_nodeIds.assign(std::begin(nodeIds), std::end(nodeIds));
}

void FemElement3DTetrahedron::initialize(const SurgSim::Math::OdeState& state)
{
	// Test the validity of the physical parameters
	FemElement::initialize(state);

	for (auto nodeId = m_nodeIds.cbegin(); nodeId != m_nodeIds.cend(); nodeId++)
	{
		SURGSIM_ASSERT(*nodeId >= 0 && *nodeId < state.getNumNodes())
			<< "Invalid nodeId " << *nodeId << " expected in range [0.." << state.getNumNodes() - 1 << "]";
	}

	// Compute the fem tetrahedron shape functions Ni(x,y,z) = 1/6V ( ai + x.bi + y.ci + z.di )
	computeShapeFunctions(state, &m_restVolume, &m_ai, &m_bi, &m_ci, &m_di);

	// Store the rest state for this tetrahedron in m_x0
	getSubVector(state.getPositions(), m_nodeIds, 3, &m_x0);

	// Verify the Counter clock-wise condition
	auto A = getSubVector(m_x0, 0, 3);
	auto B = getSubVector(m_x0, 1, 3);
	auto C = getSubVector(m_x0, 2, 3);
	auto D = getSubVector(m_x0, 3, 3);
	SurgSim::Math::Vector3d AB = B - A;
	SurgSim::Math::Vector3d AC = C - A;
	SurgSim::Math::Vector3d AD = D - A;
	SURGSIM_LOG_IF(AB.cross(AC).dot(AD) < 0, SurgSim::Framework::Logger::getDefaultLogger(), WARNING)
		<< "Tetrahedron ill-defined (ABC defined counter clock viewed from D) with node ids[" << m_nodeIds[0] << ", "
		<< m_nodeIds[1] << ", " << m_nodeIds[2] << ", " << m_nodeIds[3] << "]";

	// Pre-compute the mass and stiffness matrix
	computeMass(state, &m_M);
	computeStiffness(state, &m_K);
}

void FemElement3DTetrahedron::addForce(const SurgSim::Math::OdeState& state,
									   const Eigen::Matrix<double, 12, 12>& k, SurgSim::Math::Vector* F, double scale)
{
	Eigen::Matrix<double, 12, 1> x, f;

	// K.U = Fext
	// K.(x - x0) = Fext
	// 0 = Fext + Fint     with Fint = -K.(x - x0)
	getSubVector(state.getPositions(), m_nodeIds, 3, &x);
	f = (- scale) * k * (x - m_x0);
	addSubVector(f, m_nodeIds, 3, F);
}

void FemElement3DTetrahedron::addForce(const SurgSim::Math::OdeState& state, SurgSim::Math::Vector* F,
									   double scale)
{
	addForce(state, m_K, F, scale);
}

void FemElement3DTetrahedron::computeMass(const SurgSim::Math::OdeState& state,
										  Eigen::Matrix<double, 12, 12, Eigen::DontAlign>* M)
{
	// From Przemieniecki book
	// -> section 11 "Inertia properties of structural elements
	//  -> subsection 8 "Solid Tetrahedron"
	//
	// On each axis (x, y, z), the mass matrix is
	// m = rho * volume / 20 * (2 1 1 1)
	//                         (1 2 1 1)
	//                         (1 1 2 1)
	//                         (1 1 1 2)
	//
	//         x1 y1 z1 x2 y2 z2 x3 y3 z3 x4 y4 z4
	//     x1 ( 2        1        1        1       )
	//     y1 (    2        1        1        1    )
	//     z1 (       2        1        1        1 )
	//     x2 ( 1        2        1        1       )
	//     y2 (    1        2        1        1    )
	// M = z2 (       1        2        1        1 ) * rho * volume / 20
	//     x3 ( 1        1        2        1       )
	//     y3 (    1        1        2        1    )
	//     z3 (       1        1        2        1 )
	//     x4 ( 1        1        1        2       )
	//     y4 (    1        1        1        2    )
	//     z4 (       1        1        1        2 )
	double coef = getVolume(state) * m_rho / 20.0;
	for (unsigned int rowNodeId = 0; rowNodeId < 4; rowNodeId++)
	{
		for (unsigned int colNodeId = 0; colNodeId < 4; colNodeId++)
		{
			auto Mii = getSubMatrix(*M, rowNodeId, colNodeId, 3, 3);

			if (rowNodeId == colNodeId)
			{
				Mii = SurgSim::Math::Matrix33d::Identity() * (2.0 * coef);
			}
			else
			{
				Mii = SurgSim::Math::Matrix33d::Identity() * coef;
			}
		}
	}
}


void FemElement3DTetrahedron::addMass(const SurgSim::Math::OdeState& state, SurgSim::Math::Matrix* M, double scale)
{
	addSubMatrix(m_M * scale, m_nodeIds, 3, M);
}

void FemElement3DTetrahedron::addDamping(const SurgSim::Math::OdeState& state, SurgSim::Math::Matrix* D, double scale)
{
}

void FemElement3DTetrahedron::computeStiffness(const SurgSim::Math::OdeState& state,
											   Eigen::Matrix<double, 12, 12, Eigen::DontAlign>* k)
{
	m_Em.setZero();
	m_strain.setZero();

	// Compute the strain matrix
	double coef = 1.0 / (6.0 * m_restVolume);
	for(int i = 0; i < 4; i++)
	{
		m_strain(0, 3 * i    ) = coef * m_bi[i];
		m_strain(1, 3 * i + 1) = coef * m_ci[i];
		m_strain(2, 3 * i + 2) = coef * m_di[i];
		m_strain(3, 3 * i    ) = coef * m_ci[i];
		m_strain(3, 3 * i + 1) = coef * m_bi[i];
		m_strain(4 ,3 * i + 1) = coef * m_di[i];
		m_strain(4, 3 * i + 2) = coef * m_ci[i];
		m_strain(5 ,3 * i    ) = coef * m_di[i];
		m_strain(5, 3 * i + 2) = coef * m_bi[i];
	}

	// Compute the elasticity material matrix
	// which is commonly based on the Lame coefficients (1st = lambda, 2nd = mu = shear modulus):
	double lambda = m_E * m_nu / ((1.0 + m_nu) * (1.0 - 2.0 * m_nu));
	double mu = m_E / (2.0 * (1 + m_nu));
	m_Em(0, 0) = m_Em(1, 1) = m_Em(2, 2) = 2.0 * mu + lambda;
	m_Em(0, 1) = m_Em(0, 2) = m_Em(1, 0) = m_Em(1, 2) = m_Em(2, 0) = m_Em(2, 1) = lambda;
	m_Em(3, 3) = m_Em(4, 4) = m_Em(5, 5) = mu;

	// Compute the stress matrix
	m_stress = m_Em * m_strain;

	// Compute the stiffness matrix
	*k = m_restVolume * m_strain.transpose() * m_stress;

	// Ke is symmetric but numerical computation might introduce epsilon, we force the symmetry here
	*k = ((*k) + (*k).transpose()) * 0.5;
}

void FemElement3DTetrahedron::addStiffness(const SurgSim::Math::OdeState& state, SurgSim::Math::Matrix* K,
										   double scale)
{
	addSubMatrix(m_K * scale, getNodeIds(), 3, K);
}

void FemElement3DTetrahedron::addFMDK(const SurgSim::Math::OdeState& state,
									  SurgSim::Math::Vector* F,
									  SurgSim::Math::Matrix* M,
									  SurgSim::Math::Matrix* D,
									  SurgSim::Math::Matrix* K)
{
	// Assemble the mass matrix
	addMass(state, M);

	// No damping matrix as we are using linear elasticity (not visco-elasticity)

	// Assemble the stiffness matrix
	addStiffness(state, K);

	// Assemble the force vector
	addForce(state, F);
}

void FemElement3DTetrahedron::addMatVec(const SurgSim::Math::OdeState& state,
										double alphaM, double alphaD, double alphaK,
										const SurgSim::Math::Vector& x, SurgSim::Math::Vector* F)
{
	using SurgSim::Math::addSubVector;
	using SurgSim::Math::getSubVector;

	if (alphaM == 0.0 && alphaK == 0.0)
	{
		return;
	}

	Eigen::Matrix<double, 12, 1, Eigen::DontAlign> xLoc, resLoc;
	getSubVector(x, m_nodeIds, 3, &xLoc);

	// Adds the mass contribution
	if (alphaM)
	{
		resLoc = alphaM * (m_M * xLoc);
		addSubVector(resLoc, m_nodeIds, 3, F);
	}

	// Adds the damping contribution (No damping)

	// Adds the stiffness contribution
	if (alphaK)
	{
		resLoc = alphaK * (m_K * xLoc);
		addSubVector(resLoc, m_nodeIds, 3, F);
	}
}

double FemElement3DTetrahedron::getVolume(const SurgSim::Math::OdeState& state) const
{
	/// Computes the tetrahedron volume 1/6 * | 1 p0x p0y p0z |
	///                                       | 1 p1x p1y p1z |
	///                                       | 1 p2x p2y p2z |
	///                                       | 1 p3x p3y p3z |
	const Vector& x = state.getPositions();
	auto p0 = getSubVector(x, m_nodeIds[0], 3);
	auto p1 = getSubVector(x, m_nodeIds[1], 3);
	auto p2 = getSubVector(x, m_nodeIds[2], 3);
	auto p3 = getSubVector(x, m_nodeIds[3], 3);

	// fabs is necessary if we don't pay attention to the indexing !
	// If the tetrahedron verify ABC counter clock wise viewed from D, this determinant is always positive = 6V
	// i.e. dot( cross(AB, AC), AD ) > 0
	// Otherwise, it can happen that this determinant is negative = -6V !!
	return (det(p1, p2, p3) - det(p0, p2, p3) + det(p0, p1, p3) - det(p0, p1, p2)) / 6.0;
}

<<<<<<< HEAD
void FemElement3DTetrahedron::computeShapeFunctions(const DeformableRepresentationState& state,
													double* volume,
													std::array<double, 4>* ai,
													std::array<double, 4>* bi,
													std::array<double, 4>* ci,
													std::array<double, 4>* di) const
=======
void FemElement3DTetrahedron::computeShapeFunctions(const SurgSim::Math::OdeState& restState)
>>>>>>> 2c4dcd7b
{
	// The tetrahedron nodes 3D position {a,b,c,d}
	Vector3d a = getSubVector(state.getPositions(), m_nodeIds[0], 3);
	Vector3d b = getSubVector(state.getPositions(), m_nodeIds[1], 3);
	Vector3d c = getSubVector(state.getPositions(), m_nodeIds[2], 3);
	Vector3d d = getSubVector(state.getPositions(), m_nodeIds[3], 3);

	*volume = getVolume(state);

	// See http://www.colorado.edu/engineering/CAS/courses.d/AFEM.d/AFEM.Ch09.d/AFEM.Ch09.pdf for more details.
	// Relationship between the notations in this source code and the document mentioned above:
	// a(x1 y1 z1)   b(x2 y2 z2)   c(x3 y3 z3)   d(x4 y4 z4)

	// Shape functions link the 3D space (x, y, z) to the natural parametrization (sigmai) of the shape.
	// (i.e. sigmai are the barycentric coordinates for the respective 4 nodes of the tetrahedon)
	// (1)   ( 1  1  1  1) (sigma1)
	// (x) = (x1 x2 x3 x4) (sigma2)
	// (y)   (y1 y2 y3 y4) (sigma3)
	// (z)   (z1 z2 z3 z4) (sigma4)
	//
	// The shape functions Ni(x, y, z) are given by the inverse relationship:
	// (sigma1)   ( 1  1  1  1)^-1 (1)        (a[0] b[0] c[0] d[0]) (1)       | 1  1  1  1|
	// (sigma2) = (x1 x2 x3 x4)    (x) = 1/6V (a[1] b[1] c[1] d[1]) (x) where |x1 x2 x3 x4| = 6V
	// (sigma3)   (y1 y2 y3 y4)    (y)        (a[2] b[2] c[2] d[2]) (y)       |y1 y2 y3 y4|
	// (sigma4)   (z1 z2 z3 z4)    (z)        (a[3] b[3] c[3] d[3]) (z)       |z1 z2 z3 z4|

	// Computes the shape functions parameters m_ai (noted 6V0i in the document mentioned above, eq 9.12)
	// m_ai[0] = 6V01 = 6V(origin,b,c,d) = x2(y3z4 - y4z3) + x3(y4z2 - y2z4) + x4(y2z3 - y3z2) =  |b c d|
	// m_ai[1] = 6V02 = 6V(origin,c,d,a) = x1(y4z3 - y3z4) + x3(y1z4 - y4z1) + x4(y3z1 - y1z3) = -|a c d|
	// m_ai[2] = 6V03 = 6V(origin,d,a,b) = x1(y2z4 - y4z2) + x2(y4z1 - y1z4) + x4(y1z2 - y2z1) =  |a b d|
	// m_ai[3] = 6V04 = 6V(origin,a,b,c) = x1(y3z2 - y2z3) + x2(y1z3 - y3z1) + x3(y2z1 - y1z2) = -|a b c|
	(*ai)[0] =  det(b, c, d);
	(*ai)[1] = -det(a, c, d);
	(*ai)[2] =  det(a, b, d);
	(*ai)[3] = -det(a, b, c);

	// Computes the shape function parameters m_bi (noted ai in the document mentioned above, eq 9.11)
	// m_bi[0] = y42z32 - y32z42 = (y4-y2)(z3-z2) - (y3-y2)(z4-z2) = |1 y2 z2| = |1 by bz|
	//                                                              -|1 y3 z3|  -|1 cy cz|
	//                                                               |1 y4 z4|   |1 dy dz|
	//
	// m_bi[1] = y31z43 - y34z13 = (y3-y1)(z4-z3) - (y3-y4)(z1-z3) = |1 y1 z1| = |1 ay az|
	//                                                               |1 y3 z3|   |1 cy cz|
	//                                                               |1 y4 z4|   |1 dy dz|
	//
	// m_bi[2] = y24z14 - y14z24 = (y2-y4)(z1-z4) - (y1-y4)(z2-z4) = |1 y1 z1| = |1 ay az|
	//                                                              -|1 y2 z2|  -|1 by bz|
	//                                                               |1 y4 z4|   |1 dy dz|
	//
	// m_bi[3] = y13z21 - y12z31 = (y1-y3)(z2-z1) - (y1-y2)(z3-z1) = |1 y1 z1| = |1 ay az|
	//                                                               |1 y2 z2|   |1 by bz|
	//                                                               |1 y3 z3|   |1 cy cz|
	{
		Vector3d atilde(1, a[1], a[2]);
		Vector3d btilde(1, b[1], b[2]);
		Vector3d ctilde(1, c[1], c[2]);
		Vector3d dtilde(1, d[1], d[2]);
		(*bi)[0] = -det(btilde, ctilde, dtilde);
		(*bi)[1] =  det(atilde, ctilde, dtilde);
		(*bi)[2] = -det(atilde, btilde, dtilde);
		(*bi)[3] =  det(atilde, btilde, ctilde);
	}

	// Computes the shape function parameters m_ci (noted bi in the document mentioned above, eq 9.11)
	// m_ci[0] = x32z42 - x42z32 = (x3-x2)(z4-z2) - (x4-x2)(z3-z2) = |1 x2 z2| = |1 bx bz|
	//                                                               |1 x3 z3|   |1 cx cz|
	//                                                               |1 x4 z4|   |1 dx dz|
	//
	// m_ci[1] = x43z31 - x13z34 = (x4-x3)(z3-z1) - (x1-x3)(z3-z4) = |1 x1 z1| = |1 ax az|
	//                                                              -|1 x3 z3|  -|1 cx cz|
	//                                                               |1 x4 z4|   |1 dx dz|
	//
	// m_ci[2] = x14z24 - x24z14 = (x1-x4)(z2-z4) - (x2-x4)(z1-z4) = |1 x1 z1| = |1 ax az|
	//                                                               |1 x2 z2|   |1 bx bz|
	//                                                               |1 x4 z4|   |1 dx dz|
	//
	// m_ci[3] = x21z13 - x31z12 = (x2-x1)(z1-z3) - (x3-x1)(z1-z2) = |1 x1 z1| = |1 ax az|
	//                                                              -|1 x2 z2|  -|1 bx bz|
	//                                                               |1 x3 z3|   |1 cx cz|
	{
		Vector3d atilde(1, a[0], a[2]);
		Vector3d btilde(1, b[0], b[2]);
		Vector3d ctilde(1, c[0], c[2]);
		Vector3d dtilde(1, d[0], d[2]);
		(*ci)[0] =  det(btilde, ctilde, dtilde);
		(*ci)[1] = -det(atilde, ctilde, dtilde);
		(*ci)[2] =  det(atilde, btilde, dtilde);
		(*ci)[3] = -det(atilde, btilde, ctilde);
	}

	// Computes the shape function parameters m_di (noted ci in the document mentioned above, eq 9.11)
	// m_di[0] = x42y32 - x32y42 = (x4-x2)(y3-y2) - (x3-x2)(y4-y2) =  |1 x2 y2| =  |1 bx by|
	//                                                               -|1 x3 y3|   -|1 cx cy|
	//                                                                |1 x4 y4|    |1 dx dy|
	//
	// m_di[1] = x31y43 - x34y13 = (x3-x1)(y4-y3) - (x3-x4)(y1-y3) =  |1 x1 y1| =  |1 ax ay|
	//                                                                |1 x3 y3|    |1 cx cy|
	//                                                                |1 x4 y4|    |1 dx dy|
	//
	// m_di[2] = x24y14 - x14y24 = (x2-x4)(y1-y4) - (x1-x4)(y2-y4) =  |1 x1 y1| =  |1 ax ay|
	//                                                               -|1 x2 y2|   -|1 bx by|
	//                                                                |1 x4 y4|    |1 dx dy|
	//
	// m_di[3] = x13y21 - x12y31 = (x1-x3)(y2-y1) - (x1-x2)(y3-y1) =  |1 x1 y1| =  |1 ax ay|
	//                                                                |1 x2 y2|    |1 bx by|
	//                                                                |1 x3 y3|    |1 cx cy|
	{
		Vector3d atilde(1, a[0], a[1]);
		Vector3d btilde(1, b[0], b[1]);
		Vector3d ctilde(1, c[0], c[1]);
		Vector3d dtilde(1, d[0], d[1]);
		(*di)[0] = -det(btilde, ctilde, dtilde);
		(*di)[1] =  det(atilde, ctilde, dtilde);
		(*di)[2] = -det(atilde, btilde, dtilde);
		(*di)[3] =  det(atilde, btilde, ctilde);
	}
}

SurgSim::Math::Vector FemElement3DTetrahedron::computeCartesianCoordinate(
	const SurgSim::Math::OdeState& state,
	const SurgSim::Math::Vector& naturalCoordinate) const
{
	SURGSIM_ASSERT(isValidCoordinate(naturalCoordinate))
		<< "naturalCoordinate must be normalized and length 4.";

	const Vector& x = state.getPositions();
	Vector3d p0 = getSubVector(x, m_nodeIds[0], 3);
	Vector3d p1 = getSubVector(x, m_nodeIds[1], 3);
	Vector3d p2 = getSubVector(x, m_nodeIds[2], 3);
	Vector3d p3 = getSubVector(x, m_nodeIds[3], 3);

	return naturalCoordinate(0) * p0
		 + naturalCoordinate(1) * p1
		 + naturalCoordinate(2) * p2
		 + naturalCoordinate(3) * p3;
}

SurgSim::Math::Vector FemElement3DTetrahedron::computeNaturalCoordinate(
	const DeformableRepresentationState& state, const SurgSim::Math::Vector& cartesianCoordinate) const
{
	SURGSIM_ASSERT(cartesianCoordinate.size() == 3) << "globalCoordinate must be length 3.";

	double volume;
	std::array<double, 4> ai;
	std::array<double, 4> bi;
	std::array<double, 4> ci;
	std::array<double, 4> di;
	computeShapeFunctions(state, &volume, &ai, &bi, &ci, &di);

	SurgSim::Math::Vector4d result;

	for (size_t i = 0; i < 4; ++i)
	{
		result[i] = ai[i] + bi[i] * cartesianCoordinate[0]
						  + ci[i] * cartesianCoordinate[1]
						  + di[i] * cartesianCoordinate[2];
	}
	result /= 6.0 * volume;

	return result;
}

} // namespace Physics

} // namespace SurgSim<|MERGE_RESOLUTION|>--- conflicted
+++ resolved
@@ -274,16 +274,12 @@
 	return (det(p1, p2, p3) - det(p0, p2, p3) + det(p0, p1, p3) - det(p0, p1, p2)) / 6.0;
 }
 
-<<<<<<< HEAD
-void FemElement3DTetrahedron::computeShapeFunctions(const DeformableRepresentationState& state,
+void FemElement3DTetrahedron::computeShapeFunctions(const SurgSim::Math::OdeState& state,
 													double* volume,
 													std::array<double, 4>* ai,
 													std::array<double, 4>* bi,
 													std::array<double, 4>* ci,
 													std::array<double, 4>* di) const
-=======
-void FemElement3DTetrahedron::computeShapeFunctions(const SurgSim::Math::OdeState& restState)
->>>>>>> 2c4dcd7b
 {
 	// The tetrahedron nodes 3D position {a,b,c,d}
 	Vector3d a = getSubVector(state.getPositions(), m_nodeIds[0], 3);
@@ -422,7 +418,7 @@
 }
 
 SurgSim::Math::Vector FemElement3DTetrahedron::computeNaturalCoordinate(
-	const DeformableRepresentationState& state, const SurgSim::Math::Vector& cartesianCoordinate) const
+	const SurgSim::Math::OdeState& state, const SurgSim::Math::Vector& cartesianCoordinate) const
 {
 	SURGSIM_ASSERT(cartesianCoordinate.size() == 3) << "globalCoordinate must be length 3.";
 
