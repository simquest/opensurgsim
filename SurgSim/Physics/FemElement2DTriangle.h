// This file is a part of the OpenSurgSim project.
// Copyright 2013, SimQuest Solutions Inc.
//
// Licensed under the Apache License, Version 2.0 (the "License");
// you may not use this file except in compliance with the License.
// You may obtain a copy of the License at
//
//     http://www.apache.org/licenses/LICENSE-2.0
//
// Unless required by applicable law or agreed to in writing, software
// distributed under the License is distributed on an "AS IS" BASIS,
// WITHOUT WARRANTIES OR CONDITIONS OF ANY KIND, either express or implied.
// See the License for the specific language governing permissions and
// limitations under the License.

#ifndef SURGSIM_PHYSICS_FEMELEMENT2DTRIANGLE_H
#define SURGSIM_PHYSICS_FEMELEMENT2DTRIANGLE_H

#include <array>

#include "SurgSim/Physics/FemElement.h"

namespace SurgSim
{

namespace Physics
{

/// 2D FemElement based on a triangle with a constant thickness
///
/// The triangle is modelled as a shell (6DOF) which is decomposed into a membrane (in-plane 2DOF (X,Y)) and
/// a plate (bending/twisting 3DOF (Z, ThetaX,ThetaY)). The thin-plate assumption does not consider the drilling
/// dof (ThetaZ). The system includes the DOF for completeness but does not assign any mass or stiffness to it.
///
/// The membrane (in-plane) equations (mass and stiffness) are following
/// "Theory of Matrix Structural Analysis" from J.S. Przemieniecki.
///
/// The thin-plate (bending) equations (mass and stiffness) are following
/// "A Study Of Three-Node Triangular Plate Bending Elements", Jean-Louis Batoz
/// Numerical Methods in Engineering, vol 15, 1771-1812 (1980)
/// \note The plate mass matrix is not detailed in the above paper, but the analytical equations
/// \note have been derived from it.
///
/// \note The element is considered to have a constant thickness.
class FemElement2DTriangle : public FemElement
{
	typedef Eigen::Matrix<double, 3, 3, Eigen::DontAlign> Matrix33Type;

	typedef Eigen::Matrix<double, 3, 6, Eigen::DontAlign> Matrix36Type;
	typedef Eigen::Matrix<double, 6, 6, Eigen::DontAlign> Matrix66Type;

	typedef Eigen::Matrix<double, 3, 9, Eigen::DontAlign> Matrix39Type;
	typedef Eigen::Matrix<double, 9, 9, Eigen::DontAlign> Matrix99Type;

public:
	/// Constructor
	/// \param nodeIds An array of 3 node ids (A, B, C) defining this triangle element with respect to a
	/// DeformableRepresentaitonState which is passed to the initialize method.
	FemElement2DTriangle(std::array<unsigned int, 3> nodeIds);

	/// Sets the triangle's thickness
	/// \param thickness The thickness of the triangle
	void setThickness(double thickness);

	/// Gets the triangle's thickness
	/// \return The thickness of the triangle
	double getThickness() const;

	/// Initializes the FemElement once everything has been set
	/// \param state The state to initialize the FemElement with
	/// \note We use the theory of linear elasticity, so this method pre-computes the stiffness and mass matrices
	virtual void initialize(const SurgSim::Math::OdeState& state) override;

	/// Gets the element's volume based on the input state
	/// \param state The state to compute the volume with
	/// \return The element's volume
	virtual double getVolume(const SurgSim::Math::OdeState& state) const override;

	/// Adds the element's force (computed for a given state) to a complete system force vector F (assembly)
	/// \param state The state to compute the force with
	/// \param[in,out] F The complete system force vector to add the element's force into
	/// \param scale A factor to scale the added force with
	/// \note The element's force is of size (getNumDofPerNode() x getNumNodes()).
	/// \note This method supposes that the incoming state contains information with the same number of dof per node as
	/// getNumDofPerNode().
	virtual void addForce(const SurgSim::Math::OdeState& state, SurgSim::Math::Vector* F,
						  double scale = 1.0) override;

	/// Adds the element's mass matrix M (computed for a given state) to a complete system mass matrix M (assembly)
	/// \param state The state to compute the mass matrix with
	/// \param[in,out] M The complete system mass matrix to add the element's mass-matrix into
	/// \param scale A factor to scale the added mass matrix with
	/// \note The element's mass matrix is a square matrix of size getNumDofPerNode() x getNumNodes().
	/// \note This method supposes that the incoming state contains information with the same number of dof per node as
	/// getNumDofPerNode()
	virtual void addMass(const SurgSim::Math::OdeState& state, SurgSim::Math::Matrix* M,
						 double scale = 1.0) override;

	/// Adds the element's damping matrix D (= -df/dv) (computed for a given state) to a complete system damping matrix
	/// D (assembly)
	/// \param state The state to compute the damping matrix with
	/// \param[in,out] D The complete system damping matrix to add the element damping matrix into
	/// \param scale A factor to scale the added damping matrix with
	/// \note The element's damping matrix is a square matrix of size getNumDofPerNode() x getNumNodes().
	/// \note This method supposes that the incoming state contains information with the same number of dof per node as
	/// getNumDofPerNode().
	/// \note The beam uses linear elasticity (not visco-elasticity), so it does not have any damping.
	virtual void addDamping(const SurgSim::Math::OdeState& state, SurgSim::Math::Matrix* D,
							double scale = 1.0) override;

	/// Adds the element's stiffness matrix K (= -df/dx) (computed for a given state) to a complete system stiffness
	/// matrix K (assembly)
	/// \param state The state to compute the stiffness matrix with
	/// \param[in,out] K The complete system stiffness matrix to add the element stiffness matrix into
	/// \param scale A factor to scale the added stiffness matrix with
	/// \note The element stiffness matrix is square of size getNumDofPerNode() x getNumNodes().
	/// \note This method supposes that the incoming state contains information with the same number of dof per node as
	/// getNumDofPerNode()
	virtual void addStiffness(const SurgSim::Math::OdeState& state, SurgSim::Math::Matrix* K,
							  double scale = 1.0) override;

	/// Adds the element's force vector, mass, stiffness and damping matrices (computed for a given state) into a
	/// complete system data structure F, M, D, K (assembly)
	/// \param state The state to compute everything with
	/// \param[in,out] F The complete system force vector to add the element force into
	/// \param[in,out] M The complete system mass matrix to add the element mass matrix into
	/// \param[in,out] D The complete system damping matrix to add the element damping matrix into
	/// \param[in,out] K The complete system stiffness matrix to add the element stiffness matrix into
	/// \note This method supposes that the incoming state contains information with the same number of dof per node as
	/// getNumDofPerNode().
	virtual void addFMDK(const SurgSim::Math::OdeState& state, SurgSim::Math::Vector* F, SurgSim::Math::Matrix* M,
						 SurgSim::Math::Matrix* D, SurgSim::Math::Matrix* K) override;

	/// Adds the element's matrix-vector contribution F += (alphaM.M + alphaD.D + alphaK.K).x (computed for a given
	/// state) into a complete system data structure F (assembly)
	/// \param state The state to compute everything with
	/// \param alphaM The scaling factor for the mass contribution
	/// \param alphaD The scaling factor for the damping contribution
	/// \param alphaK The scaling factor for the stiffness contribution
	/// \param x A complete system vector to use as the vector in the matrix-vector multiplication
	/// \param[in,out] F The complete system force vector to add the element matrix-vector contribution into
	/// \note This method supposes that the incoming state contains information with the same number of dof per node as
	/// getNumDofPerNode().
	virtual void addMatVec(const SurgSim::Math::OdeState& state, double alphaM, double alphaD, double alphaK,
						   const SurgSim::Math::Vector& x, SurgSim::Math::Vector* F);

<<<<<<< HEAD
	virtual SurgSim::Math::Vector computeCartesianCoordinate(
		const DeformableRepresentationState& state,
		const SurgSim::Math::Vector& naturalCoordinate) const;

	virtual SurgSim::Math::Vector computeNaturalCoordinate(
		const DeformableRepresentationState& state,
		const SurgSim::Math::Vector& cartesianCoordinate) const override;
=======
	/// Determines whether a given natural coordinate is valid
	/// \param naturalCoordinate Coordinate to check
	/// \return True if valid
	virtual bool isValidCoordinate(const SurgSim::Math::Vector& naturalCoordinate) const;

	/// Computes a given natural coordinate in cartesian coordinates
	/// \param state The state at which to transform coordinates
	/// \param naturalCoordinate The coordinates to transform
	/// \return The resultant cartesian coordinates
	virtual SurgSim::Math::Vector computeCartesianCoordinate(const SurgSim::Math::OdeState& state,
															 const SurgSim::Math::Vector& naturalCoordinate) const;
>>>>>>> 2c4dcd7b

protected:
	/// Computes the triangle element's initial rotation
	/// \param state The state to compute the rotation from
	/// \note This method stores the result in m_initialRotation
	void computeInitialRotation(const SurgSim::Math::OdeState& state);

	/// Computes the triangle's stiffness matrix
	/// \param state The state to compute the stiffness matrix from
	/// \param[out] k The stiffness matrix to store the result into
	void computeStiffness(const SurgSim::Math::OdeState& state,
		Eigen::Matrix<double, 18, 18, Eigen::DontAlign>* k);

	/// Computes the triangle's mass matrix
	/// \param state The state to compute the stiffness matrix from
	/// \param[out] m The mass matrix to store the result into
	void computeMass(const SurgSim::Math::OdeState& state, Eigen::Matrix<double, 18, 18, Eigen::DontAlign>* m);

	/// The element's rest state
	Eigen::Matrix<double, 18, 1, Eigen::DontAlign> m_x0;

	/// Initial rotation matrix for the element
	SurgSim::Math::Matrix33d m_initialRotation;

	/// Mass matrix (in global coordinate frame)
	Eigen::Matrix<double, 18, 18, Eigen::DontAlign> m_M;
	/// Stiffness matrix (in local coordinate frame)
	Eigen::Matrix<double, 18, 18, Eigen::DontAlign> m_MLocal;
	/// Stiffness matrix (in global coordinate frame)
	Eigen::Matrix<double, 18, 18, Eigen::DontAlign> m_K;
	/// Stiffness matrix (in local coordinate frame)
	Eigen::Matrix<double, 18, 18, Eigen::DontAlign> m_KLocal;

	/// The triangle rest area
	double m_restArea;

	/// Thickness of the element
	double m_thickness;

	/// Compute the various shape functions (membrane and plate deformations) parameters
	/// \param restState the rest state to compute the shape functions paramters from
	void computeShapeFunctionsParameters(const SurgSim::Math::OdeState& restState);

	/// Membrane (in-plane) deformation. DOF simulated: (x, y)
	/// "Theory of Matrix Structural Analysis" from J.S. Przemieniecki
	/// Shape functions fi(x, y) = ai + bi.x + ci.y
	SurgSim::Math::Matrix33d m_membraneShapeFunctionsParameters; //< Stores (ai, bi, ci) on each row

	/// Thin-plate (bending/twisting) specific data structure
	/// DOF simulated: (z, thetaX, thetaY)
	/// "A Study Of Three-Node Triangular Plate Bending Elements", Jean-Louis Batoz
	/// Numerical Methods in Engineering, vol 15, 1771-1812 (1980)
	/// Indices are as follow:
	/// 0 1 2 denotes triangle's points ABC:
	/// 4 (mid-edge 12) 5 (mid-edge 20) 6 (mid-edge 01) denotes mid-edge points
	/// Data structures having only mid-edge information are 0 based (0->4 (mid-egde 12) ; 1->5 ; 2->6)
	SurgSim::Math::Vector3d m_xij;     //< xi - xj
	SurgSim::Math::Vector3d m_yij;     //< yi - yj
	SurgSim::Math::Vector3d m_lij_sqr; //< xij^2 + yij^2
	SurgSim::Math::Vector3d m_ak;      //< -xij/li^2
	SurgSim::Math::Vector3d m_bk;      //< 3/4 xij yij/lij2
	SurgSim::Math::Vector3d m_ck;      //< (1/4 xij^2 - 1/2 yij^2)/lij^2
	SurgSim::Math::Vector3d m_dk;      //< -yij/lij^2
	SurgSim::Math::Vector3d m_ek;      //< (1/4 yij^2 - 1/2 xij^2)/lij^2
	//...and more variables for the derivatives
	SurgSim::Math::Vector3d m_Pk;      //< -6xij/lij^2    = 6 m_ak
	SurgSim::Math::Vector3d m_qk;      //< 3xijyij/lij^2  = 4 m_bk
	SurgSim::Math::Vector3d m_tk;      //< -6yij/lij^2    = 6 m_dk
	SurgSim::Math::Vector3d m_rk;      //< 3yij^2/lij^2
	/// Batoz derivative dHx/dxi
	/// \param xi, neta The parametric coordinate (in [0 1] and xi+neta<1.0)
	/// \return The vector dHx/dxi evaluated at (xi, neta)
	std::array<double, 9> batozDhxDxi(double xi, double neta) const;
	/// Batoz derivative dHx/dneta
	/// \param xi, neta The parametric coordinate (in [0 1] and xi+neta<1.0)
	/// \return The vector dHx/dneta evaluated at (xi, neta)
	std::array<double, 9> batozDhxDneta(double xi, double neta) const;
	/// Batoz derivative dHy/dxi
	/// \param xi, neta The parametric coordinate (in [0 1] and xi+neta<1.0)
	/// \return The vector dHy/dxi evaluated at (xi, neta)
	std::array<double, 9> batozDhyDxi(double xi, double neta) const;
	/// Batoz derivative dHy/dneta
	/// \param xi, neta The parametric coordinate (in [0 1] and xi+neta<1.0)
	/// \return The vector dHy/dneta evaluated at (xi, neta)
	std::array<double, 9> batozDhyDneta(double xi, double neta) const;
	/// Batoz strain displacement matrix evaluated at a given point
	/// \param xi, neta The parametric coordinate (in [0 1] and xi+neta<1.0)
	/// \return The 3x9 strain displacement matrix evaluated at (xi, neta)
	Matrix39Type batozStrainDisplacement(double xi, double neta) const;
};

} // namespace Physics

} // namespace SurgSim

#endif // SURGSIM_PHYSICS_FEMELEMENT2DTRIANGLE_H<|MERGE_RESOLUTION|>--- conflicted
+++ resolved
@@ -144,27 +144,13 @@
 	virtual void addMatVec(const SurgSim::Math::OdeState& state, double alphaM, double alphaD, double alphaK,
 						   const SurgSim::Math::Vector& x, SurgSim::Math::Vector* F);
 
-<<<<<<< HEAD
 	virtual SurgSim::Math::Vector computeCartesianCoordinate(
-		const DeformableRepresentationState& state,
+		const SurgSim::Math::OdeState& state,
 		const SurgSim::Math::Vector& naturalCoordinate) const;
 
 	virtual SurgSim::Math::Vector computeNaturalCoordinate(
-		const DeformableRepresentationState& state,
+		const SurgSim::Math::OdeState& state,
 		const SurgSim::Math::Vector& cartesianCoordinate) const override;
-=======
-	/// Determines whether a given natural coordinate is valid
-	/// \param naturalCoordinate Coordinate to check
-	/// \return True if valid
-	virtual bool isValidCoordinate(const SurgSim::Math::Vector& naturalCoordinate) const;
-
-	/// Computes a given natural coordinate in cartesian coordinates
-	/// \param state The state at which to transform coordinates
-	/// \param naturalCoordinate The coordinates to transform
-	/// \return The resultant cartesian coordinates
-	virtual SurgSim::Math::Vector computeCartesianCoordinate(const SurgSim::Math::OdeState& state,
-															 const SurgSim::Math::Vector& naturalCoordinate) const;
->>>>>>> 2c4dcd7b
 
 protected:
 	/// Computes the triangle element's initial rotation
