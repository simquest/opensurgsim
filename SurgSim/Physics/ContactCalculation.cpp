--- conflicted
+++ resolved
@@ -30,8 +30,6 @@
 
 void DefaultContactCalculation::doCalculateContact(std::shared_ptr<CollisionPair> pair)
 {
-
-
 	SURGSIM_ASSERT(!m_doAssert) << "Contact calculation not implemented for pairs with types ("<<
 								pair->getFirst()->getShapeType() << ", " << pair->getSecond()->getShapeType() << ").";
 	SURGSIM_LOG_INFO(SurgSim::Framework::Logger::getDefaultLogger()) <<
@@ -103,11 +101,7 @@
 		// Calculate the normal going from the plane to the sphere, it is the plane normal transformed by the
 		// plane pose, flipped if the sphere is behind the plane and normalize it
 		Vector3d normal =
-<<<<<<< HEAD
-			(representationPlane->getCurrentPose().rotation() * plane->getNormal()) * ((dist < 0) ? -1.0 : 1.0);
-=======
-			((representationPlane->getPose() * plane->getNormal()) * ((dist < 0) ? -1.0 : 1.0)).normalized();
->>>>>>> c3718800
+			(representationPlane->getPose().rotation() * plane->getNormal()) * ((dist < 0) ? -1.0 : 1.0);
 
 		std::pair<Location,Location> penetrationPoints;
 		penetrationPoints.first.globalPosition.setValue(sphereCenter - normal * sphere->getRadius());
@@ -117,7 +111,7 @@
 	}
 }
 
-void SpherePlaneDcdContact::calculateContact(std::shared_ptr<CollisionPair> pair)
+void SpherePlaneDcdContact::doCalculateContact(std::shared_ptr<CollisionPair> pair)
 {
 	std::shared_ptr<CollisionRepresentation> representationSphere;
 	std::shared_ptr<CollisionRepresentation> representationPlane;
@@ -133,10 +127,10 @@
 	std::shared_ptr<SphereShape> sphere = std::static_pointer_cast<SphereShape>(representationSphere->getShape());
 	std::shared_ptr<PlaneShape> plane = std::static_pointer_cast<PlaneShape>(representationPlane->getShape());
 
-	Vector3d sphereCenter = representationSphere->getCurrentPose().translation();
+	Vector3d sphereCenter = representationSphere->getPose().translation();
 
 	// Move into Plane coordinate system
-	Vector3d planeLocalSphereCenter =  representationPlane->getCurrentPose().inverse() * sphereCenter;
+	Vector3d planeLocalSphereCenter =  representationPlane->getPose().inverse() * sphereCenter;
 
 	Vector3d result;
 	double dist = SurgSim::Math::distancePointPlane(planeLocalSphereCenter, plane->getNormal(), plane->getD(),
@@ -147,7 +141,7 @@
 
 		// Calculate the normal going from the plane to the sphere, it is the plane normal transformed by the
 		// plane pose, flipped if the sphere is behind the plane and normalize it
-		Vector3d normal = representationPlane->getCurrentPose().rotation() * plane->getNormal();
+		Vector3d normal = representationPlane->getPose().rotation() * plane->getNormal();
 
 		std::pair<Location,Location> penetrationPoints;
 		penetrationPoints.first.globalPosition.setValue(sphereCenter - normal * sphere->getRadius());
