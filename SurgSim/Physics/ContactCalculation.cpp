--- conflicted
+++ resolved
@@ -37,7 +37,6 @@
 			pair->getFirst()->getShapeType() << ", " << pair->getSecond()->getShapeType() << ").";
 }
 
-// Specific calculation for pairs of Spheres
 void SphereSphereDcdContact::doCalculateContact(std::shared_ptr<CollisionPair> pair)
 {
 	SURGSIM_ASSERT(pair->getFirst()->getShapeType() == RIGID_SHAPE_TYPE_SPHERE) <<
@@ -149,34 +148,6 @@
 	}
 }
 
-void CapsuleSphereDcdContact::doCalculateContact(std::shared_ptr<CollisionPair> pair)
-{
-	std::shared_ptr<CollisionRepresentation> representationCapsule(pair->getFirst());
-	std::shared_ptr<CollisionRepresentation> representationSphere(pair->getSecond());
-
-	SURGSIM_ASSERT(representationCapsule->getShapeType() == RIGID_SHAPE_TYPE_CAPSULE) <<
-			"First Object, wrong type of object" << pair->getFirst()->getShapeType();
-	SURGSIM_ASSERT(representationSphere->getShapeType() == RIGID_SHAPE_TYPE_SPHERE) <<
-			"Second Object, wrong type of object" << pair->getSecond()->getShapeType();
-
-	std::shared_ptr<CapsuleShape> capsule(std::static_pointer_cast<CapsuleShape>(representationCapsule->getShape()));
-	std::shared_ptr<SphereShape> sphere(std::static_pointer_cast<SphereShape>(representationSphere->getShape()));
-
-	Vector3d sphereCenter(representationSphere->getPose().translation());
-	Vector3d globalTop(representationCapsule->getPose() * capsule->topCentre());
-	Vector3d globalBottom(representationCapsule->getPose() * capsule->bottomCentre());
-	Vector3d result;
-
-	double dist =
-		SurgSim::Math::distancePointSegment(sphereCenter, globalTop, globalBottom, &result);
-	double distThreshold = capsule->getRadius() + sphere->getRadius();
-
-	if (dist < distThreshold)
-	{
-		double depth = distThreshold - dist;
-
-<<<<<<< HEAD
-// Collision calculation between a box and a plane
 void BoxPlaneDcdContact::doCalculateContact(std::shared_ptr<CollisionPair> pair)
 {
     using SurgSim::Math::Geometry::ScalarEpsilon;
@@ -200,9 +171,8 @@
                                                            representationPlane->getPose();
     SurgSim::Math::Vector3d planeNormal = planeLocalToBoxLocal.linear() * plane->getNormal();
     SurgSim::Math::Vector3d planeNormalScaled = plane->getNormal() * -plane->getD();
-    SurgSim::Math::Vector4d planePoint = planeLocalToBoxLocal * SurgSim::Math::Vector4d(planeNormalScaled.x(),
-                                         planeNormalScaled.y(), planeNormalScaled.z(), 1.0);
-    double planeD = -planeNormal.dot(SurgSim::Math::Vector3d(planePoint.x(), planePoint.y(), planePoint.z()));
+    SurgSim::Math::Vector3d planePoint = planeLocalToBoxLocal * planeNormalScaled;
+    double planeD = -planeNormal.dot(planePoint);
 
     // Loop through the box vertices (boxVertex) and check it it is below plane.
     double d = 0.0;
@@ -234,7 +204,33 @@
         }
     }
 }
-=======
+
+void CapsuleSphereDcdContact::doCalculateContact(std::shared_ptr<CollisionPair> pair)
+{
+	std::shared_ptr<CollisionRepresentation> representationCapsule(pair->getFirst());
+	std::shared_ptr<CollisionRepresentation> representationSphere(pair->getSecond());
+
+	SURGSIM_ASSERT(representationCapsule->getShapeType() == RIGID_SHAPE_TYPE_CAPSULE) <<
+			"First Object, wrong type of object" << pair->getFirst()->getShapeType();
+	SURGSIM_ASSERT(representationSphere->getShapeType() == RIGID_SHAPE_TYPE_SPHERE) <<
+			"Second Object, wrong type of object" << pair->getSecond()->getShapeType();
+
+	std::shared_ptr<CapsuleShape> capsule(std::static_pointer_cast<CapsuleShape>(representationCapsule->getShape()));
+	std::shared_ptr<SphereShape> sphere(std::static_pointer_cast<SphereShape>(representationSphere->getShape()));
+
+	Vector3d sphereCenter(representationSphere->getPose().translation());
+	Vector3d globalTop(representationCapsule->getPose() * capsule->topCentre());
+	Vector3d globalBottom(representationCapsule->getPose() * capsule->bottomCentre());
+	Vector3d result;
+
+	double dist =
+		SurgSim::Math::distancePointSegment(sphereCenter, globalTop, globalBottom, &result);
+	double distThreshold = capsule->getRadius() + sphere->getRadius();
+
+	if (dist < distThreshold)
+	{
+		double depth = distThreshold - dist;
+
 		// Calculate the normal going from the sphere to the capsule
 		Vector3d normal = (result - sphereCenter).normalized();
 
@@ -246,7 +242,6 @@
 	}
 }
 
->>>>>>> 10dcd774
 
 }; // Physics
 }; // SurgSim