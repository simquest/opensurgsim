--- conflicted
+++ resolved
@@ -341,15 +341,9 @@
 
 	SurgSim::Math::Matrix66d systemMatrix;
 	const SurgSim::Math::Matrix33d identity3x3 = SurgSim::Math::Matrix33d::Identity();
-<<<<<<< HEAD
 	systemMatrix.block<3, 3>(0, 0) = identity3x3 * (getMass() / dt + getLinearDamping());
 	systemMatrix.block<3, 3>(3, 3) = m_globalInertia / dt + getAngularDamping() * identity3x3;
-	systemMatrix += m_externalDampingMatrix + m_externalStiffnessMatrix * dt;
-=======
-	systemMatrix.block<3, 3>(0, 0) = identity3x3 * (parameters.getMass() / dt + parameters.getLinearDamping());
-	systemMatrix.block<3, 3>(3, 3) = m_globalInertia / dt + parameters.getAngularDamping() * identity3x3;
 	systemMatrix += m_externalGeneralizedDamping + m_externalGeneralizedStiffness * dt;
->>>>>>> 52c05a89
 
 	m_C.setZero();
 
