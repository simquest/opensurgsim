// This file is a part of the OpenSurgSim project.
// Copyright 2013, SimQuest Solutions Inc.
//
// Licensed under the Apache License, Version 2.0 (the "License");
// you may not use this file except in compliance with the License.
// You may obtain a copy of the License at
//
//     http://www.apache.org/licenses/LICENSE-2.0
//
// Unless required by applicable law or agreed to in writing, software
// distributed under the License is distributed on an "AS IS" BASIS,
// WITHOUT WARRANTIES OR CONDITIONS OF ANY KIND, either express or implied.
// See the License for the specific language governing permissions and
// limitations under the License.

#include "SurgSim/Framework/Assert.h"
#include "SurgSim/Math/Matrix.h"
#include "SurgSim/Math/OdeState.h"
#include "SurgSim/Math/Vector.h"
#include "SurgSim/DataStructures/Location.h"
#include "SurgSim/Physics/MassSpringLocalization.h"
#include "SurgSim/Physics/MassSpringRepresentation.h"

using SurgSim::DataStructures::Location;
using SurgSim::Math::Vector;
using SurgSim::Math::Matrix;
using SurgSim::Math::SparseMatrix;

namespace SurgSim
{

namespace Physics
{

MassSpringRepresentation::MassSpringRepresentation(const std::string& name) :
	DeformableRepresentation(name)
{
	m_rayleighDamping.massCoefficient = 0.0;
	m_rayleighDamping.stiffnessCoefficient = 0.0;

	// Reminder: m_numDofPerNode is held by DeformableRepresentation
	// but needs to be set by all concrete derived classes
	m_numDofPerNode = 3;
}

MassSpringRepresentation::~MassSpringRepresentation()
{
}

bool MassSpringRepresentation::doInitialize()
{
<<<<<<< HEAD
=======
	// DeformableRepresentation::doInitialize will
	// 1) assert if initial state is not set
	// 2) transform m_initialState properly with the initial pose
	// => Spring::initialize(m_initialState) is using the correct transformed state
>>>>>>> 5df8a50e
	if (!DeformableRepresentation::doInitialize())
	{
		return false;
	}
<<<<<<< HEAD

	SURGSIM_ASSERT(m_initialState != nullptr) << "You must set the initial state before calling Initialize";
=======
>>>>>>> 5df8a50e

	// Initialize the Springs
	for (auto spring : m_springs)
	{
		spring->initialize(*m_initialState);
	}

	// Precompute the sparsity pattern for the global arrays. M is diagonal, the
	// rest need to be calculated.
	m_M.resize(static_cast<SparseMatrix::Index>(getNumDof()), static_cast<SparseMatrix::Index>(getNumDof()));
	m_D.resize(static_cast<SparseMatrix::Index>(getNumDof()), static_cast<SparseMatrix::Index>(getNumDof()));
	m_K.resize(static_cast<SparseMatrix::Index>(getNumDof()), static_cast<SparseMatrix::Index>(getNumDof()));
	for (auto& spring : m_springs)
	{
		Math::Matrix block = Math::Matrix::Zero(getNumDofPerNode(),
												getNumDofPerNode());
		for (auto nodeId1 : spring->getNodeIds())
		{
			for (auto nodeId2 : spring->getNodeIds())
			{
				Math::addSubMatrix(block, static_cast<SparseMatrix::Index>(nodeId1),
								   static_cast<SparseMatrix::Index>(nodeId2), &m_D, true);
				Math::addSubMatrix(block, static_cast<SparseMatrix::Index>(nodeId1),
								   static_cast<SparseMatrix::Index>(nodeId2), &m_K, true);
			}
		}
	}
	m_M.setIdentity();
	m_M.makeCompressed();
	Math::clearMatrix(&m_M);
	m_D.makeCompressed();
	m_K.makeCompressed();

	return true;
}

void MassSpringRepresentation::addMass(const std::shared_ptr<Mass> mass)
{
	m_masses.push_back(mass);
}

void MassSpringRepresentation::addSpring(const std::shared_ptr<Spring> spring)
{
	m_springs.push_back(spring);
}

size_t MassSpringRepresentation::getNumMasses() const
{
	return m_masses.size();
}

size_t MassSpringRepresentation::getNumSprings() const
{
	return m_springs.size();
}

std::shared_ptr<Mass> MassSpringRepresentation::getMass(size_t nodeId)
{
	SURGSIM_ASSERT(nodeId < getNumMasses()) << "Invalid node id to request a mass from";
	return m_masses[nodeId];
}

std::shared_ptr<Spring> MassSpringRepresentation::getSpring(size_t springId)
{
	SURGSIM_ASSERT(springId < getNumSprings()) << "Invalid spring id";
	return m_springs[springId];
}

double MassSpringRepresentation::getTotalMass() const
{
	double mass = 0.0;
	for (auto it = std::begin(m_masses); it != std::end(m_masses); it++)
	{
		mass += (*it)->getMass();
	}
	return mass;
}

double MassSpringRepresentation::getRayleighDampingStiffness() const
{
	return m_rayleighDamping.stiffnessCoefficient;
}

double MassSpringRepresentation::getRayleighDampingMass() const
{
	return m_rayleighDamping.massCoefficient;
}

void MassSpringRepresentation::setRayleighDampingStiffness(double stiffnessCoef)
{
	m_rayleighDamping.stiffnessCoefficient = stiffnessCoef;
}

void MassSpringRepresentation::setRayleighDampingMass(double massCoef)
{
	m_rayleighDamping.massCoefficient = massCoef;
}

void MassSpringRepresentation::addExternalGeneralizedForce(std::shared_ptr<Localization> localization,
		const SurgSim::Math::Vector& generalizedForce,
		const SurgSim::Math::Matrix& K,
		const SurgSim::Math::Matrix& D)
{
	std::shared_ptr<MassSpringLocalization> localization3D =
		std::dynamic_pointer_cast<MassSpringLocalization>(localization);
	SURGSIM_ASSERT(localization3D != nullptr) <<
		"Invalid localization type (not a MassSpringLocalization)";

	const size_t dofPerNode = getNumDofPerNode();

	const size_t nodeId = localization3D->getLocalNode();
	SURGSIM_ASSERT(nodeId >= 0 && nodeId < getNumMasses()) << "Invalid nodeId " << nodeId <<
			". Valid range is {0.." << getNumMasses() << "}";

	m_externalGeneralizedForce.segment(dofPerNode * nodeId, dofPerNode) += generalizedForce;
	Math::addSubMatrix(K, static_cast<SparseMatrix::Index>(nodeId), static_cast<SparseMatrix::Index>(nodeId),
					   &m_externalGeneralizedStiffness, true);
	Math::addSubMatrix(D, static_cast<SparseMatrix::Index>(nodeId), static_cast<SparseMatrix::Index>(nodeId),
					   &m_externalGeneralizedDamping, true);
	m_hasExternalGeneralizedForce = true;
}

void MassSpringRepresentation::beforeUpdate(double dt)
{
	// Call the DeformableRepresentation implementation
	DeformableRepresentation::beforeUpdate(dt);

	if (! isActive())
	{
		return;
	}

	SURGSIM_ASSERT(3 * getNumMasses() == getNumDof()) <<
			"Mismatch between the number of masses (" << getNumMasses() <<
			") and the number of dof (" << getNumDof() << ")";
	SURGSIM_ASSERT(getNumMasses()) << "No masses specified yet, call addMass() prior to running the simulation";
	SURGSIM_ASSERT(getNumSprings()) << "No springs specified yet, call addSpring() prior to running the simulation";
	SURGSIM_ASSERT(getNumDof()) << "State has not been initialized yet, call setInitialState() " <<
								"prior to running the simulation";
}

void MassSpringRepresentation::computeF(const SurgSim::Math::OdeState& state)
{
	// Make sure the force vector has been properly allocated and zeroed out
	m_f.setZero(state.getNumDof());

	addGravityForce(&m_f, state);
	addRayleighDampingForce(&m_f, state);
	addSpringsForce(&m_f, state);

	// Add external generalized force
	if (m_hasExternalGeneralizedForce)
	{
		m_f += m_externalGeneralizedForce;
	}
}

void MassSpringRepresentation::computeM(const SurgSim::Math::OdeState& state)
{
	using SurgSim::Math::Vector3d;
	using SurgSim::Math::setSubVector;

	// Make sure the mass matrix has been properly allocated
	Math::clearMatrix(&m_M);

	for (SparseMatrix::Index massId = 0; massId < static_cast<SparseMatrix::Index>(getNumMasses()); massId++)
	{
		m_M.coeffRef(3 * massId, 3 * massId) = getMass(massId)->getMass();
		m_M.coeffRef(3 * massId + 1, 3 * massId + 1) = getMass(massId)->getMass();
		m_M.coeffRef(3 * massId + 2, 3 * massId + 2) = getMass(massId)->getMass();
	}
}

void MassSpringRepresentation::computeD(const SurgSim::Math::OdeState& state)
{
	using SurgSim::Math::Vector3d;
	using SurgSim::Math::setSubVector;

	const double& rayleighStiffness = m_rayleighDamping.stiffnessCoefficient;
	const double& rayleighMass = m_rayleighDamping.massCoefficient;

	// Make sure the damping matrix has been properly allocated and zeroed out
	Math::clearMatrix(&m_D);

	// D += rayleighMass.M
	if (rayleighMass != 0.0)
	{
		for (SparseMatrix::Index massId = 0; massId < static_cast<SparseMatrix::Index>(getNumMasses()); massId++)
		{
			double coef = rayleighMass * getMass(massId)->getMass();
			m_D.coeffRef(3 * massId, 3 * massId) = coef;
			m_D.coeffRef(3 * massId + 1, 3 * massId + 1) = coef;
			m_D.coeffRef(3 * massId + 2, 3 * massId + 2) = coef;
		}
	}

	// D += rayleighStiffness.K
	if (rayleighStiffness != 0.0)
	{
		for (auto spring = std::begin(m_springs); spring != std::end(m_springs); spring++)
		{
			(*spring)->addStiffness(state, &m_D, rayleighStiffness);
		}
	}

	// D += Springs damping matrix
	for (auto spring = std::begin(m_springs); spring != std::end(m_springs); spring++)
	{
		(*spring)->addDamping(state, &m_D);
	}

	// Add external generalized damping
	if (m_hasExternalGeneralizedForce)
	{
		m_D += m_externalGeneralizedDamping;
	}
}

void MassSpringRepresentation::computeK(const SurgSim::Math::OdeState& state)
{
	// Make sure the stiffness matrix has been properly allocated and zeroed out
	Math::clearMatrix(&m_K);

	for (auto spring = std::begin(m_springs); spring != std::end(m_springs); spring++)
	{
		(*spring)->addStiffness(state, &m_K);
	}

	// Add external generalized stiffness
	if (m_hasExternalGeneralizedForce)
	{
		m_K += m_externalGeneralizedStiffness;
	}
}

void MassSpringRepresentation::computeFMDK(const SurgSim::Math::OdeState& state)
{
	using SurgSim::Math::addSubVector;

	// Make sure the force vector has been properly allocated and zeroed out
	m_f.setZero(state.getNumDof());

	// Make sure the mass matrix has been properly allocated
	Math::clearMatrix(&m_M);

	// Make sure the damping matrix has been properly allocated and zeroed out
	Math::clearMatrix(&m_D);

	// Make sure the stiffness matrix has been properly allocated and zeroed out
	Math::clearMatrix(&m_K);

	// Computes the mass matrix m_M
	computeM(state);

	// Computes the stiffness matrix m_K
	// Add the springs damping matrix to m_D
	// Add the springs force to m_f
	for (auto spring = std::begin(m_springs); spring != std::end(m_springs); spring++)
	{
		(*spring)->addFDK(state, &m_f, &m_D, &m_K);
	}

	// Add the Rayleigh damping matrix
	if (m_rayleighDamping.massCoefficient)
	{
		for (SparseMatrix::Index diagonal = 0; diagonal < static_cast<SparseMatrix::Index>(state.getNumDof());
			 ++diagonal)
		{
			m_D.coeffRef(diagonal, diagonal) += m_M.coeff(diagonal, diagonal) * m_rayleighDamping.massCoefficient;
		}
	}
	if (m_rayleighDamping.stiffnessCoefficient)
	{
		m_D += m_K * m_rayleighDamping.stiffnessCoefficient;
	}

	// Add the gravity to m_f
	addGravityForce(&m_f, state);

	// Add the Rayleigh damping force to m_f (using the damping matrix)
	addRayleighDampingForce(&m_f, state, true, true);

	// Add external generalized force, stiffness and damping
	if (m_hasExternalGeneralizedForce)
	{
		m_f += m_externalGeneralizedForce;
		m_K += m_externalGeneralizedStiffness;
		m_D += m_externalGeneralizedDamping;
	}
}

void MassSpringRepresentation::addRayleighDampingForce(Vector* force, const SurgSim::Math::OdeState& state,
		bool useGlobalStiffnessMatrix, bool useGlobalMassMatrix, double scale)
{
	using SurgSim::Math::getSubVector;
	using SurgSim::Math::addSubVector;
	using SurgSim::Math::getSubMatrix;

	// Temporary variables for convenience
	double& rayleighMass = m_rayleighDamping.massCoefficient;
	double& rayleighStiffness = m_rayleighDamping.stiffnessCoefficient;
	const Vector& v = state.getVelocities();

	// Rayleigh damping mass: F = - rayleighMass.M.v(t)
	if (rayleighMass != 0.0)
	{
		// If we have the mass matrix, we can compute directly F = -rayleighMass.M.v(t)
		if (useGlobalMassMatrix)
		{
			// M is diagonal, take advantage of it...
			*force -= (scale * rayleighMass) * (m_M.diagonal().cwiseProduct(v));
		}
		else
		{
			for (size_t nodeID = 0; nodeID < getNumMasses(); nodeID++)
			{
				double mass = getMass(nodeID)->getMass();
				SurgSim::Math::Vector3d f = - scale * rayleighMass * mass * getSubVector(v, nodeID, 3);
				addSubVector(f, nodeID, 3, force);
			}
		}
	}

	// Rayleigh damping stiffness: F = - rayleighStiffness.K.v(t)
	if (rayleighStiffness != 0.0)
	{
		if (useGlobalStiffnessMatrix)
		{
			Math::Vector tempVector = (scale * rayleighStiffness) * (m_K * v);
			*force -= tempVector;
		}
		else
		{
			// Otherwise, we loop through each fem element to compute its contribution
			for (auto spring = std::begin(m_springs); spring != std::end(m_springs); ++spring)
			{
				(*spring)->addMatVec(state, 0.0, - scale * rayleighStiffness, v, force);
			}
		}
	}
}

void MassSpringRepresentation::addSpringsForce(Vector* force, const SurgSim::Math::OdeState& state, double scale)
{
	for (auto spring = std::begin(m_springs); spring != std::end(m_springs); spring++)
	{
		(*spring)->addForce(state, force, scale);
	}
}

void MassSpringRepresentation::addGravityForce(Vector* f, const SurgSim::Math::OdeState& state, double scale)
{
	using SurgSim::Math::addSubVector;

	if (isGravityEnabled())
	{
		for (size_t massId = 0; massId < getNumMasses(); massId++)
		{
			addSubVector(getGravity() * getMass(massId)->getMass(), massId, 3, f);
		}
	}
}

static void transformVectorByBlockOf3(const SurgSim::Math::RigidTransform3d& transform,
									  Vector* x, bool rotationOnly = false)
{
	size_t numNodes = x->size() / 3;
	SURGSIM_ASSERT(static_cast<ptrdiff_t>(numNodes * 3) == x->size()) <<
			"Unexpected number of dof in a MassSpring state vector (not a multiple of 3)";

	for (size_t nodeId = 0; nodeId < numNodes; nodeId++)
	{
		SurgSim::Math::Vector3d xi = SurgSim::Math::getSubVector(*x, nodeId, 3);
		SurgSim::Math::Vector3d xiTransformed;
		if (rotationOnly)
		{
			xiTransformed = transform.linear() * xi;
		}
		else
		{
			xiTransformed = transform * xi;
		}
		SurgSim::Math::setSubVector(xiTransformed, nodeId, 3, x);
	}
}

void MassSpringRepresentation::transformState(std::shared_ptr<SurgSim::Math::OdeState> state,
		const SurgSim::Math::RigidTransform3d& transform)
{
	transformVectorByBlockOf3(transform, &state->getPositions());
	transformVectorByBlockOf3(transform, &state->getVelocities(), true);
}

std::shared_ptr<Localization> MassSpringRepresentation::createLocalization(
	const SurgSim::DataStructures::Location& location)
{
	auto result = std::make_shared<MassSpringLocalization>(
		std::static_pointer_cast<Physics::Representation>(getSharedPtr()));

	if (location.index.hasValue())
	{
		result->setLocalNode(location.index.getValue());
	}
	else if (location.nodeMeshLocalCoordinate.hasValue())
	{
		result->setLocalNode(location.nodeMeshLocalCoordinate.getValue().index);
	}
	else
	{
		SURGSIM_FAILURE() << "Invalid location to create a MassSpringLocalization" << std::endl;
	}

	return result;
}

} // namespace Physics

} // namespace SurgSim<|MERGE_RESOLUTION|>--- conflicted
+++ resolved
@@ -49,22 +49,14 @@
 
 bool MassSpringRepresentation::doInitialize()
 {
-<<<<<<< HEAD
-=======
 	// DeformableRepresentation::doInitialize will
 	// 1) assert if initial state is not set
 	// 2) transform m_initialState properly with the initial pose
 	// => Spring::initialize(m_initialState) is using the correct transformed state
->>>>>>> 5df8a50e
 	if (!DeformableRepresentation::doInitialize())
 	{
 		return false;
 	}
-<<<<<<< HEAD
-
-	SURGSIM_ASSERT(m_initialState != nullptr) << "You must set the initial state before calling Initialize";
-=======
->>>>>>> 5df8a50e
 
 	// Initialize the Springs
 	for (auto spring : m_springs)
