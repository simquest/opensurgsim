// This file is a part of the OpenSurgSim project.
// Copyright 2013, SimQuest Solutions Inc.
//
// Licensed under the Apache License, Version 2.0 (the "License");
// you may not use this file except in compliance with the License.
// You may obtain a copy of the License at
//
//     http://www.apache.org/licenses/LICENSE-2.0
//
// Unless required by applicable law or agreed to in writing, software
// distributed under the License is distributed on an "AS IS" BASIS,
// WITHOUT WARRANTIES OR CONDITIONS OF ANY KIND, either express or implied.
// See the License for the specific language governing permissions and
// limitations under the License.

#include "SurgSim/Particles/ParticleSystemRepresentation.h"

#include "SurgSim/Framework/Log.h"
#include "SurgSim/Math/Vector.h"
#include "SurgSim/Particles/Particle.h"
#include "SurgSim/Particles/ParticleReference.h"
#include "SurgSim/Particles/ParticlesState.h"


namespace SurgSim
{
namespace Particles
{

ParticleSystemRepresentation::ParticleSystemRepresentation(const std::string& name) :
	SurgSim::Framework::Representation(name),
	m_maxParticles(0u),
	m_safeParticles(std::make_shared<std::vector<Particle>>()),
	m_state(std::make_shared<ParticlesState>()),
	m_logger(SurgSim::Framework::Logger::getLogger("Particles"))
{
	SURGSIM_ADD_SERIALIZABLE_PROPERTY(ParticleSystemRepresentation, size_t, MaxParticles, getMaxParticles,
			setMaxParticles);
}

ParticleSystemRepresentation::~ParticleSystemRepresentation()
{
}

bool ParticleSystemRepresentation::doInitialize()
{
	m_state->setNumDof(3, m_maxParticles);
	for (size_t index = 0; index < m_maxParticles; index++)
	{
		m_unusedParticles.emplace_back(m_state, index);
	}
	return true;
}

void ParticleSystemRepresentation::setMaxParticles(size_t maxParticles)
{
	SURGSIM_ASSERT(!isInitialized()) << "Can not set number of particles after initialization";
	m_maxParticles = maxParticles;
}

size_t ParticleSystemRepresentation::getMaxParticles() const
{
	return m_maxParticles;
}

bool ParticleSystemRepresentation::addParticle(const Particle& particle)
{
	SURGSIM_ASSERT(isInitialized()) << "Cannot add particles before initialization";
	bool result;
	if (!m_unusedParticles.empty())
	{
		(*m_unusedParticles.begin()) = particle;
		m_particles.splice(m_particles.end(), m_unusedParticles, m_unusedParticles.begin());
		result = true;
	}
	else
	{
		SURGSIM_LOG_WARNING(m_logger) << "Unable to add another particle, maximum has been reached ("
			<< m_maxParticles << ").";
		result = false;
	}
	return result;
}

bool ParticleSystemRepresentation::addParticles(const std::vector<Particle>& particles)
{
	bool result = true;
	for (auto particle : particles)
	{
		if (!addParticle(particle))
		{
			result = false;
			break;
		}
	}
	return result;
}

bool ParticleSystemRepresentation::removeParticle(const ParticleReference& particle)
{
	bool result;
	auto found = std::find(m_particles.begin(), m_particles.end(), particle);
	if (found != m_particles.end())
	{
		m_unusedParticles.splice(m_unusedParticles.end(), m_particles, found);
		result = true;
	}
	else
	{
		SURGSIM_LOG_WARNING(m_logger) << "Particle not found, unable to remove";
		result = false;
	}
	return result;
}

std::list<ParticleReference>& ParticleSystemRepresentation::getParticleReferences()
{
	return m_particles;
}

<<<<<<< HEAD
std::shared_ptr<const std::vector<Particle>> ParticleSystemRepresentation::getParticles() const
{
	boost::shared_lock<boost::shared_mutex> sharedLock(m_mutex);
	return m_safeParticles;
}

bool ParticleSystemRepresentation::update(double dt)
=======
void ParticleSystemRepresentation::update(double dt)
>>>>>>> a7256efa
{
	for(auto particleIter = m_particles.begin(); particleIter != m_particles.end(); )
	{
		auto nextIter = particleIter;
		nextIter++;
		particleIter->setLifetime(particleIter->getLifetime() - dt);
		if (particleIter->getLifetime() <= 0)
		{
			m_unusedParticles.splice(m_unusedParticles.end(), m_particles, particleIter);
		}
		particleIter = nextIter;
	}
<<<<<<< HEAD

	bool success = doUpdate(dt);
	if (success)
	{
		auto particles = std::make_shared<std::vector<Particle>>(m_particles.cbegin(), m_particles.cend());
		{
			boost::unique_lock<boost::shared_mutex> uniqueLock(m_mutex);
			std::swap(particles, m_safeParticles);
		}
	}
	return success;
=======
	SURGSIM_LOG_IF(!doUpdate(dt), m_logger, WARNING) << "Particle System " << getName() << " failed to update.";
>>>>>>> a7256efa
}

}; // namespace Particles
}; // namespace SurgSim<|MERGE_RESOLUTION|>--- conflicted
+++ resolved
@@ -118,17 +118,13 @@
 	return m_particles;
 }
 
-<<<<<<< HEAD
 std::shared_ptr<const std::vector<Particle>> ParticleSystemRepresentation::getParticles() const
 {
 	boost::shared_lock<boost::shared_mutex> sharedLock(m_mutex);
 	return m_safeParticles;
 }
 
-bool ParticleSystemRepresentation::update(double dt)
-=======
 void ParticleSystemRepresentation::update(double dt)
->>>>>>> a7256efa
 {
 	for(auto particleIter = m_particles.begin(); particleIter != m_particles.end(); )
 	{
@@ -141,10 +137,8 @@
 		}
 		particleIter = nextIter;
 	}
-<<<<<<< HEAD
 
-	bool success = doUpdate(dt);
-	if (success)
+	if (doUpdate(dt))
 	{
 		auto particles = std::make_shared<std::vector<Particle>>(m_particles.cbegin(), m_particles.cend());
 		{
@@ -152,10 +146,10 @@
 			std::swap(particles, m_safeParticles);
 		}
 	}
-	return success;
-=======
-	SURGSIM_LOG_IF(!doUpdate(dt), m_logger, WARNING) << "Particle System " << getName() << " failed to update.";
->>>>>>> a7256efa
+	else
+	{
+		SURGSIM_LOG_WARNING(m_logger) << "Particle System " << getName() << " failed to update.";
+	}
 }
 
 }; // namespace Particles
