// This file is a part of the OpenSurgSim project.
// Copyright 2013, SimQuest Solutions Inc.
//
// Licensed under the Apache License, Version 2.0 (the "License");
// you may not use this file except in compliance with the License.
// You may obtain a copy of the License at
//
//     http://www.apache.org/licenses/LICENSE-2.0
//
// Unless required by applicable law or agreed to in writing, software
// distributed under the License is distributed on an "AS IS" BASIS,
// WITHOUT WARRANTIES OR CONDITIONS OF ANY KIND, either express or implied.
// See the License for the specific language governing permissions and
// limitations under the License.

#ifndef SURGSIM_INPUT_INPUTMANAGER_H
#define SURGSIM_INPUT_INPUTMANAGER_H

#include <vector>
#include <unordered_map>
#include <memory>

#include <SurgSim/Framework/ComponentManager.h>
#include <SurgSim/Input/InputComponent.h>
#include <SurgSim/Input/OutputComponent.h>
#include <SurgSim/Input/DeviceInterface.h>

#include <boost/thread/mutex.hpp>


namespace SurgSim
{
namespace Input
{

/// Manager to handle InputComponent and OutputComponent, SceneElement can add these to
/// get input from devices, or even write output to devices. The devices have to be added
/// to this class before components can be added to it.
class InputManager : public SurgSim::Framework::ComponentManager
{
public:
	InputManager();
	virtual ~InputManager();

	friend class InputManagerTest;

	/// Adds a device to the manager.
	/// \param	device	The device.
	/// \return	true if it succeeds, false if the device already exists in the manager.
	bool addDevice(std::shared_ptr<SurgSim::Input::DeviceInterface> device);

	/// Removes the device described by device.
	/// \param	device	The device.
	/// \return	true if it succeeds, false if the device is not in.
	bool removeDevice(std::shared_ptr<SurgSim::Input::DeviceInterface> device);

	/// Overrides ComponentManager::getType()
	virtual int getType() const override;

private:
<<<<<<< HEAD
	///Overrides BasicThread::doInitialize()
	virtual bool doInitialize() override;
	///Overrides BasicThread::doStartUp()
	virtual bool doStartUp() override;
	///Overrides BasicThread::doUpdate()
=======
	virtual bool doInitialize() override;
	virtual bool doStartUp() override;
>>>>>>> ef96d956
	virtual bool doUpdate(double dt) override;

	/// Adds a component, this can be either input or output, it will call the appropriate
	/// function in the device. For an InputComonent this will succeed if the device name
	/// inside the component is known to the InputManager and if the component has not
	/// been added as an input yet. For an OutputComponent the call will fail if the device
	/// does not exist or the device has already been assigned an output.
	/// \param	component	The component.
	/// \return	true if it succeeds, it will fail if the device cannot be found to the component
	/// 		has already been added to the manager, and return false.
<<<<<<< HEAD
	///Overrides ComponentManager::executeAdditions()
=======
>>>>>>> ef96d956
	virtual bool executeAdditions(const std::shared_ptr<SurgSim::Framework::Component>& component) override;

	/// Removes the component described by component.
	/// \param	component	The component.
	/// \return	true if it succeeds, it will fail if the component cannot be found and return false.
<<<<<<< HEAD
	///Overrides ComponentManager::executeRemovals()
=======
>>>>>>> ef96d956
	virtual bool executeRemovals(const std::shared_ptr<SurgSim::Framework::Component>& component) override;


	/// Specific call for input components.
	/// Link input consumer to input device, so that data produced by device can be
	///    consumed by the component
	bool addInputComponent(const std::shared_ptr<InputComponent>& input);
	/// Specific call for output components.
	bool addOutputComponent(const std::shared_ptr<OutputComponent>& output);

	/// Collection of all input components.
	std::vector<std::shared_ptr<InputComponent>> m_inputs;
	/// Collection of all output components.
	std::vector<std::shared_ptr<OutputComponent>> m_outputs;

	/// Collection of all devices that have been added to the input manager
	/// key is the name, no two devices with the same name can be added to the
	/// input manager
	std::unordered_map<std::string, std::shared_ptr<SurgSim::Input::DeviceInterface>> m_devices;

	/// Protect critical sections
	boost::mutex m_mutex;
};

}; //namespace Input
}; //namespace SurgSim
#endif<|MERGE_RESOLUTION|>--- conflicted
+++ resolved
@@ -19,7 +19,6 @@
 #include <vector>
 #include <unordered_map>
 #include <memory>
-
 #include <SurgSim/Framework/ComponentManager.h>
 #include <SurgSim/Input/InputComponent.h>
 #include <SurgSim/Input/OutputComponent.h>
@@ -54,20 +53,11 @@
 	/// \return	true if it succeeds, false if the device is not in.
 	bool removeDevice(std::shared_ptr<SurgSim::Input::DeviceInterface> device);
 
-	/// Overrides ComponentManager::getType()
 	virtual int getType() const override;
 
 private:
-<<<<<<< HEAD
-	///Overrides BasicThread::doInitialize()
-	virtual bool doInitialize() override;
-	///Overrides BasicThread::doStartUp()
-	virtual bool doStartUp() override;
-	///Overrides BasicThread::doUpdate()
-=======
 	virtual bool doInitialize() override;
 	virtual bool doStartUp() override;
->>>>>>> ef96d956
 	virtual bool doUpdate(double dt) override;
 
 	/// Adds a component, this can be either input or output, it will call the appropriate
@@ -78,25 +68,17 @@
 	/// \param	component	The component.
 	/// \return	true if it succeeds, it will fail if the device cannot be found to the component
 	/// 		has already been added to the manager, and return false.
-<<<<<<< HEAD
-	///Overrides ComponentManager::executeAdditions()
-=======
->>>>>>> ef96d956
 	virtual bool executeAdditions(const std::shared_ptr<SurgSim::Framework::Component>& component) override;
 
 	/// Removes the component described by component.
 	/// \param	component	The component.
 	/// \return	true if it succeeds, it will fail if the component cannot be found and return false.
-<<<<<<< HEAD
-	///Overrides ComponentManager::executeRemovals()
-=======
->>>>>>> ef96d956
 	virtual bool executeRemovals(const std::shared_ptr<SurgSim::Framework::Component>& component) override;
 
 
 	/// Specific call for input components.
-	/// Link input consumer to input device, so that data produced by device can be
-	///    consumed by the component
+	/// Link input consumer to input device
+	/// Data produced by device will then be consumed by input consumer
 	bool addInputComponent(const std::shared_ptr<InputComponent>& input);
 	/// Specific call for output components.
 	bool addOutputComponent(const std::shared_ptr<OutputComponent>& output);
