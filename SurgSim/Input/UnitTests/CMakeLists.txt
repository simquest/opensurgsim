--- conflicted
+++ resolved
@@ -14,10 +14,7 @@
 # limitations under the License.
 
 include_directories(
-<<<<<<< HEAD
-=======
 	${gtest_SOURCE_DIR}/include
->>>>>>> 3fcb6db5
 )
 
 set(UNIT_TEST_SOURCES
