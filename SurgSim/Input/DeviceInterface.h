// This file is a part of the OpenSurgSim project.
// Copyright 2013, SimQuest Solutions Inc.
//
// Licensed under the Apache License, Version 2.0 (the "License");
// you may not use this file except in compliance with the License.
// You may obtain a copy of the License at
//
//     http://www.apache.org/licenses/LICENSE-2.0
//
// Unless required by applicable law or agreed to in writing, software
// distributed under the License is distributed on an "AS IS" BASIS,
// WITHOUT WARRANTIES OR CONDITIONS OF ANY KIND, either express or implied.
// See the License for the specific language governing permissions and
// limitations under the License.

#ifndef SURGSIM_INPUT_DEVICE_INTERFACE_H
#define SURGSIM_INPUT_DEVICE_INTERFACE_H

#include <memory>
#include <string>

#include <SurgSim/Input/InputConsumerInterface.h>
#include <SurgSim/Input/OutputProducerInterface.h>

namespace SurgSim
{
namespace Input
{


/// Interface used to communicate with user-interface hardware devices.
///
/// Classes that implement communication with a hardware device implement this interface.  This includes
/// input/output devices (haptic devices are the most obvious example, but many other devices can, for example,
/// display visual indicators such as LEDs, etc.), as well as input-only and output-only devices.
///
/// Derived classes will likely want to hide their constructor and only
/// allow creation through a manager object for that type of device.
class DeviceInterface
{
public:
	/// Virtual destructor (empty).
	virtual ~DeviceInterface()
	{
	}

	/// Return a (hopefully unique) device name.
	virtual std::string getName() const = 0;

	/// Adds an input consumer that will be notified when the application input state is updated.
	///
	/// \param inputConsumer The input consumer to be added.
	/// \return true on success, false on failure.
	virtual bool addInputConsumer(std::shared_ptr<InputConsumerInterface> inputConsumer) = 0;

	/// Removes an input consumer previously added via \ref addInputConsumer.
	/// \param inputConsumer The input consumer to be removed.
	virtual bool removeInputConsumer(std::shared_ptr<InputConsumerInterface> inputConsumer) = 0;

	/// Sets an output producer that will be asked for application output state when the device needs it.
	/// Any previously set output producer will be removed.
	///
	/// \param outputProducer The output producer to be added.
	/// \return true on success, false on failure.
	virtual bool setOutputProducer(std::shared_ptr<OutputProducerInterface> outputProducer) = 0;

	/// Removes an output producer previously added via \ref setOutputProducer.
	/// \param outputProducer The output producer to be removed.
	virtual bool removeOutputProducer(std::shared_ptr<OutputProducerInterface> outputProducer) = 0;

	/// Query if this object has output producer.
	/// \return	true if there is an output producer, false if not.
	virtual bool hasOutputProducer() = 0;
<<<<<<< HEAD

protected:
=======
>>>>>>> 67889bef

protected:
	/// Fully initialize the device.
	///
	/// When the manager object creates the device, the internal state of the device usually isn't fully
	/// initialized yet.  This method performs any needed initialization.
	virtual bool initialize() = 0;

	/// Finalize (de-initialize) the device.
	virtual bool finalize() = 0;
};


};  // namespace Input
};  // namespace SurgSim

#endif // SURGSIM_INPUT_DEVICE_INTERFACE_H<|MERGE_RESOLUTION|>--- conflicted
+++ resolved
@@ -71,11 +71,6 @@
 	/// Query if this object has output producer.
 	/// \return	true if there is an output producer, false if not.
 	virtual bool hasOutputProducer() = 0;
-<<<<<<< HEAD
-
-protected:
-=======
->>>>>>> 67889bef
 
 protected:
 	/// Fully initialize the device.
