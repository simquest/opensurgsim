--- conflicted
+++ resolved
@@ -13,11 +13,7 @@
 // See the License for the specific language governing permissions and
 // limitations under the License.
 
-<<<<<<< HEAD
-#include "CommonDevice.h"
-=======
 #include "SurgSim/Input/CommonDevice.h"
->>>>>>> 67889bef
 #include <SurgSim/Framework/Log.h>
 
 #include <boost/thread/mutex.hpp>
