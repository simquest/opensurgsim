--- conflicted
+++ resolved
@@ -72,32 +72,20 @@
 	/// Pull application output from a producer.
 	virtual bool pullOutput();
 
-<<<<<<< HEAD
-	/// Provides access to the input data DataGroup for derived classes.
-=======
 	/// Provides access to the input data \ref SurgSim::DataStructures::DataGroup "DataGroup" for derived classes.
->>>>>>> 0e4a882f
 	/// \return A const reference to the input data.
 	const SurgSim::DataStructures::DataGroup& getInputData() const
 	{
 		return m_inputData;
 	}
-<<<<<<< HEAD
-	/// Provides access to the input data DataGroup for derived classes.
-=======
 	/// Provides access to the input data \ref SurgSim::DataStructures::DataGroup "DataGroup" for derived classes.
->>>>>>> 0e4a882f
 	/// \return A writable reference to the input data.
 	SurgSim::DataStructures::DataGroup& getInputData()
 	{
 		return m_inputData;
 	}
 
-<<<<<<< HEAD
-	/// Provides access to the output data DataGroup for derived classes.
-=======
 	/// Provides access to the output data \ref SurgSim::DataStructures::DataGroup "DataGroup" for derived classes.
->>>>>>> 0e4a882f
 	/// Note that a writable variant is not provided, since derived classes will not need to write to the application
 	/// output data (an output producer registered via \ref setOutputProducer will be called to do that).
 	/// \return A const reference to the output data.
