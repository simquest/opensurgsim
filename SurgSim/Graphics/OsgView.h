--- conflicted
+++ resolved
@@ -109,11 +109,7 @@
 	SurgSim::Math::Vector3d getManipulatorPosition();
 
 	/// Set the camera manipulator lookAt.
-<<<<<<< HEAD
-	/// \param lookat The location the camera looks at.
-=======
 	/// \param lookAt The location the camera looks at.
->>>>>>> 3dcbc358
 	void setManipulatorLookAt(SurgSim::Math::Vector3d lookAt);
 
 	/// \return The location the camera looks at.
