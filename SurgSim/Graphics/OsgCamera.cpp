// This file is a part of the OpenSurgSim project.
// Copyright 2013, SimQuest Solutions Inc.
//
// Licensed under the Apache License, Version 2.0 (the "License");
// you may not use this file except in compliance with the License.
// You may obtain a copy of the License at
//
//     http://www.apache.org/licenses/LICENSE-2.0
//
// Unless required by applicable law or agreed to in writing, software
// distributed under the License is distributed on an "AS IS" BASIS,
// WITHOUT WARRANTIES OR CONDITIONS OF ANY KIND, either express or implied.
// See the License for the specific language governing permissions and
// limitations under the License.

#include "SurgSim/Graphics/OsgCamera.h"

#include "SurgSim/Graphics/Material.h"
#include "SurgSim/Graphics/Manager.h"
#include "SurgSim/Graphics/OsgGroup.h"
#include "SurgSim/Graphics/OsgMaterial.h"
#include "SurgSim/Graphics/OsgMatrixConversions.h"
#include "SurgSim/Graphics/OsgQuaternionConversions.h"
#include "SurgSim/Graphics/OsgVectorConversions.h"
#include "SurgSim/Graphics/OsgRenderTarget.h"

#include <osgUtil/CullVisitor>


using SurgSim::Math::makeRigidTransform;

namespace
{
const osg::Camera::BufferComponent ColorBufferEnums[16] =
{
	osg::Camera::COLOR_BUFFER0,
	osg::Camera::COLOR_BUFFER1,
	osg::Camera::COLOR_BUFFER2,
	osg::Camera::COLOR_BUFFER3,
	osg::Camera::COLOR_BUFFER4,
	osg::Camera::COLOR_BUFFER5,
	osg::Camera::COLOR_BUFFER6,
	osg::Camera::COLOR_BUFFER7,
	osg::Camera::COLOR_BUFFER8,
	osg::Camera::COLOR_BUFFER9,
	osg::Camera::COLOR_BUFFER10,
	osg::Camera::COLOR_BUFFER11,
	osg::Camera::COLOR_BUFFER12,
	osg::Camera::COLOR_BUFFER13,
	osg::Camera::COLOR_BUFFER14,
	osg::Camera::COLOR_BUFFER15
};

const osg::Camera::RenderOrder RenderOrderEnums[3] =
{
	osg::Camera::PRE_RENDER,
	osg::Camera::NESTED_RENDER,
	osg::Camera::POST_RENDER
};
};


namespace SurgSim
{
namespace Graphics
{

OsgCamera::OsgCamera(const std::string& name) :
	Representation(name),
	OsgRepresentation(name),
	Camera(name),
	m_camera(new osg::Camera()),
	m_materialProxy(new osg::Group())
{
	m_switch->removeChildren(0, m_switch->getNumChildren());
	m_camera->setName(name + " Camera");

	m_switch->addChild(m_camera);
	m_camera->addChild(m_materialProxy);
	m_materialProxy->setName(name + " MaterialProxy");

	m_camera->setViewMatrix(toOsg(getLocalPose().inverse().matrix()));
	m_camera->setProjectionMatrixAsPerspective(45.0, 1.0, 0.01, 10.0);

	m_camera->setComputeNearFarMode(osgUtil::CullVisitor::DO_NOT_COMPUTE_NEAR_FAR);

	/// Update storage of view and projection matrices
	m_projectionMatrix = fromOsg(m_camera->getProjectionMatrix());
<<<<<<< HEAD
=======


>>>>>>> 6252a802
}

bool OsgCamera::setGroup(std::shared_ptr<SurgSim::Graphics::Group> group)
{

	SURGSIM_ASSERT(group->getName() == Camera::getRenderGroupReference())
			<< "Trying to set the wrong group in the camera getRenderGroupName() returns <"
			<< Camera::getRenderGroupReference() << "> group->getName() is <" << group->getName() << ">.";

	std::shared_ptr<OsgGroup> osgGroup = std::dynamic_pointer_cast<OsgGroup>(group);
	if (osgGroup && SurgSim::Graphics::Camera::setGroup(group))
	{
		m_materialProxy->removeChildren(0, m_camera->getNumChildren());  /// Remove any previous group
		m_materialProxy->addChild(osgGroup->getOsgGroup());
		return true;
	}
	else
	{
		return false;
	}
}

void OsgCamera::setVisible(bool visible)
{
	m_switch->setChildValue(m_camera, visible);
}

bool OsgCamera::isVisible() const
{
	return m_switch->getChildValue(m_camera);
}

SurgSim::Math::Matrix44d OsgCamera::getViewMatrix() const
{
	return getPose().inverse().matrix();
}

void OsgCamera::setProjectionMatrix(const SurgSim::Math::Matrix44d& matrix)
{
	m_projectionMatrix = matrix;
	m_camera->setProjectionMatrix(toOsg(matrix));
}

const SurgSim::Math::Matrix44d& OsgCamera::getProjectionMatrix() const
{
	return m_projectionMatrix;
}

void OsgCamera::update(double dt)
{
	m_camera->setViewMatrix(toOsg(getViewMatrix()));
}

bool OsgCamera::setRenderTarget(std::shared_ptr<RenderTarget> renderTarget)
{
	bool result = false;

	// Check for correct dynamic type
	auto osg2dTarget = std::dynamic_pointer_cast<OsgRenderTarget2d>(renderTarget);
	auto osgRectTarget = std::dynamic_pointer_cast<OsgRenderTargetRectangle>(renderTarget);

	if (osg2dTarget != nullptr || osgRectTarget != nullptr)
	{
		if (m_renderTarget == nullptr)
		{
			detachCurrentRenderTarget();
		}

		int width, height;
		renderTarget->getSize(&width, &height);
		m_camera->setViewport(0, 0, width, height);

		attachRenderTargetTexture(osg::Camera::DEPTH_BUFFER, renderTarget->getDepthTarget());

		// OSG has 16 COLOR_BUFFER objects
		for (int i = 0; i < 16; ++i)
		{
			attachRenderTargetTexture(ColorBufferEnums[i], renderTarget->getColorTarget(i));
		}

		m_camera->setRenderTargetImplementation(osg::Camera::FRAME_BUFFER_OBJECT, osg::Camera::PIXEL_BUFFER);
		m_camera->setRenderOrder(osg::Camera::PRE_RENDER);
		m_camera->setReferenceFrame(osg::Transform::ABSOLUTE_RF);
		m_camera->setClearColor(osg::Vec4f(0.0, 0.0, 0.0, 1.0));
		m_renderTarget = renderTarget;
		result = true;
	}
	else if (renderTarget == nullptr && m_renderTarget != nullptr)
	{
		detachCurrentRenderTarget();
		result = true;
	}

	return result;
}

std::shared_ptr<RenderTarget> OsgCamera::getRenderTarget() const
{
	return m_renderTarget;
}


bool OsgCamera::setMaterial(std::shared_ptr<Material> material)
{
	std::shared_ptr<OsgMaterial> osgMaterial = std::dynamic_pointer_cast<OsgMaterial>(material);
	bool result = false;
	if (osgMaterial != nullptr)
	{
		m_materialProxy->setStateSet(osgMaterial->getOsgStateSet());
		result = true;
		m_material = osgMaterial;
	}
	return result;
}

std::shared_ptr<Material> OsgCamera::getMaterial() const
{
	return m_material;
}

void OsgCamera::clearMaterial()
{
	m_materialProxy->setStateSet(new osg::StateSet());
}

void OsgCamera::detachCurrentRenderTarget()
{
	if (m_renderTarget != nullptr)
	{
		if (m_renderTarget->doesUseDepthTarget())
		{
			m_camera->detach(osg::Camera::DEPTH_BUFFER);
		}
		for (int i = 0; i < m_renderTarget->getColorTargetCount(); ++i)
		{
			m_camera->detach(ColorBufferEnums[i]);
		}
	}
	m_renderTarget = nullptr;
}

void OsgCamera::attachRenderTargetTexture(osg::Camera::BufferComponent buffer, std::shared_ptr<Texture> texture)
{
	if (texture == nullptr)
	{
		return;
	}

	std::shared_ptr<OsgTexture> osgTexture = std::dynamic_pointer_cast<OsgTexture>(texture);
	SURGSIM_ASSERT(osgTexture != nullptr) <<
										  "RenderTarget used a texture that was not an OsgTexture subclass";

	osg::Texture* actualTexture = osgTexture->getOsgTexture();
	SURGSIM_ASSERT(actualTexture != nullptr) <<
			"Could not find texture";

	m_camera->attach(buffer, actualTexture, 0, 0);
}

void OsgCamera::setRenderOrder(RenderOrder order, int value)
{
	if (order < RENDER_ORDER_COUNT)
	{
		m_camera->setRenderOrder(RenderOrderEnums[order], value);
	}
}

osg::ref_ptr<osg::Camera> OsgCamera::getOsgCamera() const
{
	return m_camera;
}

osg::ref_ptr<osg::Node> OsgCamera::getOsgNode() const
{
	return m_switch;
}

SurgSim::Math::Matrix44d OsgCamera::getInverseViewMatrix() const
{
	return getPose().matrix();
}

}; // namespace Graphics
}; // namespace SurgSim
<|MERGE_RESOLUTION|>--- conflicted
+++ resolved
@@ -86,11 +86,6 @@
 
 	/// Update storage of view and projection matrices
 	m_projectionMatrix = fromOsg(m_camera->getProjectionMatrix());
-<<<<<<< HEAD
-=======
-
-
->>>>>>> 6252a802
 }
 
 bool OsgCamera::setGroup(std::shared_ptr<SurgSim::Graphics::Group> group)
