--- conflicted
+++ resolved
@@ -60,13 +60,6 @@
 
 		scene = runtime->getScene();
 
-<<<<<<< HEAD
-				cloud->setLocalPose(makeRigidTransform(Quaterniond::Identity(), Vector3d(0.0,0.0,-0.2)));
-				for (auto it = std::begin(vertices); it != std::end(vertices); ++it)
-				{
-					cloud->getVertices()->addVertex(SurgSim::DataStructures::Vertices<void>::VertexType(*it));
-				}
-=======
 		viewElement = std::make_shared<OsgViewElement>("view element");
 		scene->addSceneElement(viewElement);
 
@@ -76,7 +69,6 @@
 	{
 		runtime->stop();
 	}
->>>>>>> 6252a802
 
 	std::shared_ptr<SurgSim::Framework::Runtime> runtime;
 	std::shared_ptr<SurgSim::Graphics::OsgManager> graphicsManager;
@@ -105,55 +97,62 @@
 		std::shared_ptr<PointCloudRepresentation<void>> cloud =
 					std::make_shared<OsgPointCloudRepresentation<void>>("cloud representation");
 
-		cloud->setInitialPose(makeRigidTransform(Quaterniond::Identity(), Vector3d(0.0, 0.0, -0.2)));
-		for (auto it = std::begin(vertices); it != std::end(vertices); ++it)
-		{
-			cloud->getVertices()->addVertex(SurgSim::DataStructures::Vertices<void>::VertexType(*it));
-		}
+				cloud->setLocalPose(makeRigidTransform(Quaterniond::Identity(), Vector3d(0.0,0.0,-0.2)));
+				for (auto it = std::begin(vertices); it != std::end(vertices); ++it)
+				{
+					cloud->getVertices()->addVertex(SurgSim::DataStructures::Vertices<void>::VertexType(*it));
+				}
 
 		viewElement->addComponent(cloud);
 
-<<<<<<< HEAD
+		return cloud;
+	}
+};
+
+TEST_F(OsgPointCloudRepresentationRenderTests, PointAdd)
+{
+	std::vector<Vector3d> vertices = makeCube();
+
+	auto representation = std::make_shared<OsgPointCloudRepresentation<void>>("pointcloud representation");
+	auto pointCloud = representation->getVertices();
+	representation->setPointSize(2.0);
+
 			RigidTransform3d pose = makeRigidTransform(makeRotationQuaternion(0.2, Vector3d(1.0,1.0,1.0)),
 				Vector3d(0.0,0.0,-0.2));
 			representation->setLocalPose(pose);
-=======
-		return cloud;
-	}
-};
->>>>>>> 6252a802
-
-TEST_F(OsgPointCloudRepresentationRenderTests, PointAdd)
-{
-	std::vector<Vector3d> vertices = makeCube();
-
-	auto representation = std::make_shared<OsgPointCloudRepresentation<void>>("pointcloud representation");
-	auto pointCloud = representation->getVertices();
-	representation->setPointSize(2.0);
-
-	RigidTransform3d pose = makeRigidTransform(makeRotationQuaternion(0.2, Vector3d(1.0, 1.0, 1.0)),
-							Vector3d(0.0, 0.0, -0.2));
-	representation->setInitialPose(pose);
 
 	viewElement->addComponent(representation);
 
-<<<<<<< HEAD
-		TEST_F(OsgPointCloudRepresentationRenderTests, StaticRotate)
-		{
-			std::shared_ptr<PointCloudRepresentation<void>> cloud = makeCloud(makeCube());
-
-			/// Run the thread
-			runtime->start();
-			EXPECT_TRUE(graphicsManager->isInitialized());
-			EXPECT_TRUE(viewElement->isInitialized());
-			boost::this_thread::sleep(boost::posix_time::milliseconds(1000));
-
-			int numSteps = 100;
-
-			Vector3d startAngles(0.0,0.0,0.0);
-			Vector3d endAngles(M_PI_4, M_PI_2, M_PI_2);
-			Vector3d startPosition (-0.1, 0.0, -0.0);
-			Vector3d endPosition(0.1, 0.0, -0.4);
+	/// Run the thread
+	runtime->start();
+	EXPECT_TRUE(graphicsManager->isInitialized());
+	EXPECT_TRUE(viewElement->isInitialized());
+	boost::this_thread::sleep(boost::posix_time::milliseconds(500));
+
+
+	for (size_t i = 0; i < vertices.size(); ++i)
+	{
+		pointCloud->addVertex(CloudMesh::VertexType(vertices[i]));
+		boost::this_thread::sleep(boost::posix_time::milliseconds(250));
+	}
+}
+
+TEST_F(OsgPointCloudRepresentationRenderTests, StaticRotate)
+{
+	std::shared_ptr<PointCloudRepresentation<void>> cloud = makeCloud(makeCube());
+
+	/// Run the thread
+	runtime->start();
+	EXPECT_TRUE(graphicsManager->isInitialized());
+	EXPECT_TRUE(viewElement->isInitialized());
+	boost::this_thread::sleep(boost::posix_time::milliseconds(500));
+
+	int numSteps = 100;
+
+	Vector3d startAngles(0.0, 0.0, 0.0);
+	Vector3d endAngles(M_PI_4, M_PI_2, M_PI_2);
+	Vector3d startPosition(-0.1, 0.0, -0.0);
+	Vector3d endPosition(0.1, 0.0, -0.4);
 
 			for (int i = 0; i < numSteps; ++i)
 			{
@@ -163,47 +162,6 @@
 				boost::this_thread::sleep(boost::posix_time::milliseconds(1000 / numSteps));
 			}
 		}
-=======
-	/// Run the thread
-	runtime->start();
-	EXPECT_TRUE(graphicsManager->isInitialized());
-	EXPECT_TRUE(viewElement->isInitialized());
-	boost::this_thread::sleep(boost::posix_time::milliseconds(500));
->>>>>>> 6252a802
-
-
-	for (size_t i = 0; i < vertices.size(); ++i)
-	{
-		pointCloud->addVertex(CloudMesh::VertexType(vertices[i]));
-		boost::this_thread::sleep(boost::posix_time::milliseconds(250));
-	}
-}
-
-TEST_F(OsgPointCloudRepresentationRenderTests, StaticRotate)
-{
-	std::shared_ptr<PointCloudRepresentation<void>> cloud = makeCloud(makeCube());
-
-	/// Run the thread
-	runtime->start();
-	EXPECT_TRUE(graphicsManager->isInitialized());
-	EXPECT_TRUE(viewElement->isInitialized());
-	boost::this_thread::sleep(boost::posix_time::milliseconds(500));
-
-	int numSteps = 100;
-
-	Vector3d startAngles(0.0, 0.0, 0.0);
-	Vector3d endAngles(M_PI_4, M_PI_2, M_PI_2);
-	Vector3d startPosition(-0.1, 0.0, -0.0);
-	Vector3d endPosition(0.1, 0.0, -0.4);
-
-	for (int i = 0; i < numSteps; ++i)
-	{
-		/// Calculate t in [0.0, 1.0]
-		double t = static_cast<double>(i) / numSteps;
-		cloud->setPose(interpolatePose(startAngles, endAngles, startPosition, endPosition, t));
-		boost::this_thread::sleep(boost::posix_time::milliseconds(1000 / numSteps));
-	}
-}
 
 TEST_F(OsgPointCloudRepresentationRenderTests, DynamicRotate)
 {
