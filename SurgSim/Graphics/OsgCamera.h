--- conflicted
+++ resolved
@@ -108,14 +108,11 @@
 		double bottom, double top,
 		double near, double far) override;
 
-<<<<<<< HEAD
-=======
 
 	void setViewport(int x, int y, int width, int height) override;
 
 	void getViewport(int* x, int* y, int* width, int* height) const override;
 
->>>>>>> d842b4ad
 private:
 
 	osg::ref_ptr<osg::Camera> m_camera;
