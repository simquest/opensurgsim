// This file is a part of the OpenSurgSim project.
// Copyright 2013, SimQuest Solutions Inc.
//
// Licensed under the Apache License, Version 2.0 (the "License");
// you may not use this file except in compliance with the License.
// You may obtain a copy of the License at
//
//     http://www.apache.org/licenses/LICENSE-2.0
//
// Unless required by applicable law or agreed to in writing, software
// distributed under the License is distributed on an "AS IS" BASIS,
// WITHOUT WARRANTIES OR CONDITIONS OF ANY KIND, either express or implied.
// See the License for the specific language governing permissions and
// limitations under the License.

#ifndef SURGSIM_GRAPHICS_AXESREPRESENTATION_H
#define SURGSIM_GRAPHICS_AXESREPRESENTATION_H

#include <SurgSim/Graphics/Representation.h>

namespace SurgSim
{
namespace Graphics
{

/// Displays the coordinate axes, as three lines from the origin
/// default size is 1.0, the X/Y/Z axis are indicated by R/G/B respectively
class AxesRepresentation : public virtual Representation
{
public:

	/// Constructor
<<<<<<< HEAD
	explicit AxesRepresentation(const std::string& name) : Representation(name) {}
=======
	explicit AxesRepresentation(const std::string& name) : Representation(name)
	{

	};
>>>>>>> fa64814c

	/// Sets the size of the shown axes.
	/// \param	val	The value.
	virtual void setSize(double val) = 0;

	/// Gets the current size.
	/// \return	The size.
	virtual double getSize() = 0;
private:

};

}; // Graphics
}; // SurgSim

#endif<|MERGE_RESOLUTION|>--- conflicted
+++ resolved
@@ -30,14 +30,10 @@
 public:
 
 	/// Constructor
-<<<<<<< HEAD
-	explicit AxesRepresentation(const std::string& name) : Representation(name) {}
-=======
 	explicit AxesRepresentation(const std::string& name) : Representation(name)
 	{
 
 	};
->>>>>>> fa64814c
 
 	/// Sets the size of the shown axes.
 	/// \param	val	The value.
