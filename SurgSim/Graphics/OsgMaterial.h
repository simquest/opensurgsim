--- conflicted
+++ resolved
@@ -77,19 +77,11 @@
 	/// \return	True if shader was set successfully, otherwise false
 	/// \note	OsgMaterial only accepts subclasses of OsgShader
 	virtual bool setShader(std::shared_ptr<Shader> shader) override;
-<<<<<<< HEAD
 
 	virtual std::shared_ptr<Shader> getShader() const override;
 
 	virtual void clearShader() override;
 
-=======
-
-	virtual std::shared_ptr<Shader> getShader() const override;
-
-	virtual void clearShader() override;
-
->>>>>>> 46676027
 	/// \return the OSG state set with the material properties
 	osg::ref_ptr<osg::StateSet> getOsgStateSet() const;
 
