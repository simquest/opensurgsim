--- conflicted
+++ resolved
@@ -30,11 +30,6 @@
 {
 public:
 
-<<<<<<< HEAD
-	typedef SparseMatrix::Index Index;
-
-=======
->>>>>>> cdcb0d14
 	void setupSparseMatrixTest()
 	{
 		inverseMatrix.resize(size, size);
@@ -70,21 +65,12 @@
 
 	void initializeSparseMatrix(SparseMatrix* m)
 	{
-<<<<<<< HEAD
-		m->resize(static_cast<Index>(size), static_cast<Index>(size));
-		for (size_t row = 0; row < size; row++)
-		{
-			for (size_t col = 0; col < size; col++)
-			{
-				(*m).insert(static_cast<Index>(row), static_cast<Index>(col)) =
-=======
 		m->resize(static_cast<SparseMatrix::Index>(size), static_cast<SparseMatrix::Index>(size));
 		for (SparseMatrix::Index row = 0; row < size; row++)
 		{
 			for (SparseMatrix::Index col = 0; col < size; col++)
 			{
 				(*m).insert(row, col) =
->>>>>>> cdcb0d14
 					std::fmod((10.3 * std::cos(static_cast<double>(row * col)) + 3.24), 10.0);
 			}
 		}
