--- conflicted
+++ resolved
@@ -62,14 +62,11 @@
 	endif(MSVC AND CMAKE_CL_64)
 endif(SURGSIM_TESTS_BUILD_EIGEN)
 
-<<<<<<< HEAD
-set(LIBS SurgSimMath SurgSimFramework MlcpTestIO ${Boost_LIBRARIES} gtest yaml-cpp)
-=======
 set(LIBS 
 	SurgSimMath
-	gtest
+	gtest 
+	yaml-cpp
 )
->>>>>>> 495d058b
 
 file(COPY ${CMAKE_SOURCE_DIR}/SurgSim/Math/UnitTests/MlcpTestData DESTINATION ${CMAKE_CURRENT_BINARY_DIR})
 
