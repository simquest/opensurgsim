--- conflicted
+++ resolved
@@ -20,11 +20,8 @@
 )
 
 set(UNIT_TEST_SOURCES
-<<<<<<< HEAD
+	MakeRigidTransformTests.cpp
 	GeometryTests.cpp
-=======
-	MakeRigidTransformTests.cpp
->>>>>>> 235ab9a2
 	ValidTests.cpp
 )
 
