--- conflicted
+++ resolved
@@ -102,13 +102,8 @@
 
 	// Transform into a new mesh
 	auto newShape = std::dynamic_pointer_cast<SegmentMeshShape>(shape->getTransformed(
-<<<<<<< HEAD
-						makeRigidTransform(makeRotationQuaternion(M_PI_2, Vector3d(0.0, 1.0, 0.0)),
-										   Vector3d(0.0, 10.0, 0.0))));
-=======
 						makeRigidTransform(makeRotationQuaternion(M_PI_2,
 										   Vector3d(0.0, 1.0, 0.0)), Vector3d(0.0, 10.0, 0.0))));
->>>>>>> 47804377
 
 	EXPECT_TRUE(Vector3d(-10.0, 0.0, 10.0).isApprox(newShape->getVertex(0).position));
 	EXPECT_TRUE(Vector3d(0.0, 10.0, 0.0).isApprox(newShape->getVertex(1).position));
