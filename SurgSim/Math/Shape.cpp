--- conflicted
+++ resolved
@@ -43,14 +43,11 @@
 	return nullptr;
 }
 
-<<<<<<< HEAD
-=======
 void Shape::setPose(const RigidTransform3d& pose)
 {
 	SURGSIM_FAILURE() << "setPose not implemented for " << getClassName();
 }
 
->>>>>>> 87795d82
 std::string Shape::getClassName() const
 {
 	SURGSIM_LOG_WARNING(SurgSim::Framework::Logger::getDefaultLogger()) <<
