// This file is a part of the OpenSurgSim project.
// Copyright 2013, SimQuest Solutions Inc.
//
// Licensed under the Apache License, Version 2.0 (the "License");
// you may not use this file except in compliance with the License.
// You may obtain a copy of the License at
//
//     http://www.apache.org/licenses/LICENSE-2.0
//
// Unless required by applicable law or agreed to in writing, software
// distributed under the License is distributed on an "AS IS" BASIS,
// WITHOUT WARRANTIES OR CONDITIONS OF ANY KIND, either express or implied.
// See the License for the specific language governing permissions and
// limitations under the License.

#include "SurgSim/Framework/Log.h"
#include "SurgSim/Framework/ObjectFactory.h"
#include "SurgSim/Math/Shape.h"

namespace SurgSim
{

namespace Math
{

Shape::~Shape()
{
}

bool Shape::isTransformable() const
{
	return false;
}

std::shared_ptr<Shape> Shape::getTransformed(const RigidTransform3d& pose) const
{
	SURGSIM_FAILURE() << "getTransformed not implemented for " << getClassName();
	return nullptr;
}

/// Get class name
std::string Shape::getClassName() const
{
	SURGSIM_LOG_WARNING(SurgSim::Framework::Logger::getDefaultLogger()) <<
			"getClassName() called on Math::Shape base class, this is wrong" <<
			" in almost all cases, this means there is a class that does not have getClassName() defined.";
	return "SurgSim::Math::Shape";
}

<<<<<<< HEAD
size_t Shape::getVersion() const
{
	SURGSIM_FAILURE() << "getVersion not implemented for " << getClassName();
	return 0;
=======
const Math::Aabbd Shape::getBoundingBox() const
{
	return m_aabb;
>>>>>>> c54a1a56
}

} // namespace Math
} // namespace SurgSim<|MERGE_RESOLUTION|>--- conflicted
+++ resolved
@@ -47,16 +47,15 @@
 	return "SurgSim::Math::Shape";
 }
 
-<<<<<<< HEAD
 size_t Shape::getVersion() const
 {
 	SURGSIM_FAILURE() << "getVersion not implemented for " << getClassName();
 	return 0;
-=======
+}
+
 const Math::Aabbd Shape::getBoundingBox() const
 {
 	return m_aabb;
->>>>>>> c54a1a56
 }
 
 } // namespace Math
