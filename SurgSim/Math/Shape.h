// This file is a part of the OpenSurgSim project.
// Copyright 2013-2016, SimQuest Solutions Inc.
//
// Licensed under the Apache License, Version 2.0 (the "License");
// you may not use this file except in compliance with the License.
// You may obtain a copy of the License at
//
//     http://www.apache.org/licenses/LICENSE-2.0
//
// Unless required by applicable law or agreed to in writing, software
// distributed under the License is distributed on an "AS IS" BASIS,
// WITHOUT WARRANTIES OR CONDITIONS OF ANY KIND, either express or implied.
// See the License for the specific language governing permissions and
// limitations under the License.

#ifndef SURGSIM_MATH_SHAPE_H
#define SURGSIM_MATH_SHAPE_H

#include "SurgSim/Framework/Accessible.h"
#include "SurgSim/Framework/ObjectFactory.h"
#include "SurgSim/Math/Matrix.h"
#include "SurgSim/Math/RigidTransform.h"
#include "SurgSim/Math/Vector.h"
#include "SurgSim/Math/Aabb.h"
#include "SurgSim/DataStructures/OptionalValue.h"

namespace SurgSim
{

namespace Math
{

/// Type defining the shape direction for certain templatized shape
/// (i.e. CylinderShape and CapsuleShape)
typedef enum
{
	SHAPE_DIRECTION_AXIS_X = 0,
	SHAPE_DIRECTION_AXIS_Y = 1,
	SHAPE_DIRECTION_AXIS_Z = 2
} ShapeDirection;

/// Fixed List of enums for the available Shape types, do not explicitly assign values, ShapeCount is
/// used to determine the number of actual shape types
typedef enum
{
	SHAPE_TYPE_NONE = -1,
	SHAPE_TYPE_BOX,
	SHAPE_TYPE_CAPSULE,
	SHAPE_TYPE_CYLINDER,
	SHAPE_TYPE_DOUBLESIDEDPLANE,
	SHAPE_TYPE_MESH,
	SHAPE_TYPE_OCTREE,
	SHAPE_TYPE_PARTICLES,
	SHAPE_TYPE_PLANE,
	SHAPE_TYPE_SPHERE,
	SHAPE_TYPE_SURFACEMESH,
	SHAPE_TYPE_SEGMENTMESH,
	SHAPE_TYPE_COMPOUNDSHAPE,
	SHAPE_TYPE_COUNT
} ShapeType;

/// Generic rigid shape class defining a shape
/// \note This class gives the ability to analyze the shape and compute
/// \note physical information (volume, mass, mass center, inertia)
class Shape : virtual public SurgSim::Framework::Accessible, public Framework::FactoryBase<Shape>
{
public:
	typedef ::SurgSim::Math::Vector3d Vector3d;
	typedef ::SurgSim::Math::Matrix33d Matrix33d;

	// Destructor
	virtual ~Shape();

	/// \return the type of shape
	virtual int getType() const = 0;

	/// Get the volume of the shape
	/// \return The volume of the shape (in m-3)
	virtual double getVolume() const = 0;

	/// Get the volumetric center of the shape
	/// \return The center of the shape
	virtual Vector3d getCenter() const = 0;

	/// Get the second central moment of the volume, commonly used
	/// to calculate the moment of inertia matrix
	/// \return The 3x3 symmetric second moment matrix
	virtual Matrix33d getSecondMomentOfVolume() const = 0;

	/// \return true if the the shape can be transformed
	virtual bool isTransformable() const;

	/// Get a copy of this shape with an applied rigid transform
	/// \param pose The pose to transform the shape by
	/// \return the posed shape
	virtual std::shared_ptr<Shape> getTransformed(const RigidTransform3d& pose) const;

	/// Get class name
	virtual std::string getClassName() const;

	/// Check if the shape is valid
	/// \return True if shape is valid; Otherwise, false.
	virtual bool isValid() const = 0;

<<<<<<< HEAD
	/// Get the version number, which can be used to see if the shape has changed.
	/// \return The version number.
	virtual size_t getVersion() const;
=======
	/// \return the bounding box for the shape
	virtual const Math::Aabbd getBoundingBox() const;

protected:
	Math::Aabbd m_aabb;
>>>>>>> c54a1a56
};

/// PosedShape is a transformed shape with a record of the pose used to transform it.
template <class T>
struct PosedShape
{
	PosedShape() { pose = Math::RigidTransform3d::Identity(); }
	PosedShape(const T& shapeInput, const Math::RigidTransform3d& poseInput) : shape(shapeInput), pose(poseInput) {}

	void invalidate() { shape = nullptr; }
	const T& getShape() const { return shape; }
	const Math::RigidTransform3d& getPose() const { return pose; }

protected:
	T shape;
	Math::RigidTransform3d pose;
};

/// PosedShapeMotion is embedding the motion of a PosedShape, providing a posed shape at 2 different instant.
template <class T>
struct PosedShapeMotion : public std::pair<PosedShape<T>, PosedShape<T>>
{
	PosedShapeMotion() {}
	PosedShapeMotion(const PosedShape<T>& posedShapeFirst, const PosedShape<T>& posedShapeSecond)
	{
		this->first = posedShapeFirst;
		this->second = posedShapeSecond;
	}

	void invalidate()
	{
		this->first.invalidate();
		this->second.invalidate();
	}
};

}; // Math
}; // SurgSim

#endif // SURGSIM_MATH_SHAPE_H<|MERGE_RESOLUTION|>--- conflicted
+++ resolved
@@ -102,17 +102,15 @@
 	/// \return True if shape is valid; Otherwise, false.
 	virtual bool isValid() const = 0;
 
-<<<<<<< HEAD
 	/// Get the version number, which can be used to see if the shape has changed.
 	/// \return The version number.
 	virtual size_t getVersion() const;
-=======
+
 	/// \return the bounding box for the shape
 	virtual const Math::Aabbd getBoundingBox() const;
 
 protected:
 	Math::Aabbd m_aabb;
->>>>>>> c54a1a56
 };
 
 /// PosedShape is a transformed shape with a record of the pose used to transform it.
