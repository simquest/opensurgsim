--- conflicted
+++ resolved
@@ -88,22 +88,8 @@
 	size_t numIteration = 0;
 	while (numIteration < m_maximumIteration)
 	{
-<<<<<<< HEAD
-		SparseMatrix* M;
-		SparseMatrix* D;
-		SparseMatrix* K;
-		Vector* f;
-
-		// Computes f(t, x(t), v(t)), M, D, K all at the same time
-		m_equation.computeFMDK(*newState, &f, &M, &D, &K);
-
-		// Adds the Euler Implicit/Newton-Raphson terms on the right-hand-side
-		*f += (*K) * (newState->getPositions() - currentState.getPositions() - newState->getVelocities() * dt);
-		*f -= ((*M) * (newState->getVelocities() - currentState.getVelocities())) / dt;
-=======
 		// Assemble the linear system systemMatrix*solution = rhs
 		assembleLinearSystem(dt, currentState, *newState);
->>>>>>> d21446ed
 
 		// Solve the linear system to find solution = deltaV
 		m_solution = m_linearSolver->solve(m_rhs);
@@ -136,7 +122,7 @@
 }
 
 void OdeSolverEulerImplicit::assembleLinearSystem(double dt, const OdeState& state, const OdeState& newState,
-												  bool computeRHS)
+		bool computeRHS)
 {
 	// General equation to solve:
 	//   M.a(t+dt) = f(t+dt, x(t+dt), v(t+dt))
@@ -151,9 +137,9 @@
 	// More terms are coming from the Newton-Raphson iterations (see class OdeSolverEulerImplicit doxygen doc for
 	// more details)
 
-	Matrix* M;
-	Matrix* D;
-	Matrix* K;
+	SparseMatrix* M;
+	SparseMatrix* D;
+	SparseMatrix* K;
 	Vector* f;
 
 	// Computes f, M, D, K all at the same time (on newState)
