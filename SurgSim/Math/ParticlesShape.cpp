// This file is a part of the OpenSurgSim project.
// Copyright 2013, SimQuest Solutions Inc.
//
// Licensed under the Apache License, Version 2.0 (the "License");
// you may not use this file except in compliance with the License.
// You may obtain a copy of the License at
//
//     http://www.apache.org/licenses/LICENSE-2.0
//
// Unless required by applicable law or agreed to in writing, software
// distributed under the License is distributed on an "AS IS" BASIS,
// WITHOUT WARRANTIES OR CONDITIONS OF ANY KIND, either express or implied.
// See the License for the specific language governing permissions and
// limitations under the License.

#include "SurgSim/Math/ParticlesShape.h"

#include "SurgSim/DataStructures/AabbTree.h"
#include "SurgSim/DataStructures/AabbTreeData.h"


namespace SurgSim
{
namespace Math
{

SURGSIM_REGISTER(SurgSim::Math::Shape, SurgSim::Math::ParticlesShape, ParticlesShape);

ParticlesShape::ParticlesShape(double radius) :
	m_radius(radius)
{
	SURGSIM_ADD_SERIALIZABLE_PROPERTY(ParticlesShape, double, Radius, getRadius, setRadius);
	update();
}

ParticlesShape::ParticlesShape(const ParticlesShape& other) :
	DataStructures::Vertices<DataStructures::EmptyData>(other),
	m_aabbTree(other.m_aabbTree),
	m_radius(other.getRadius()),
	m_center(other.getCenter()),
	m_volume(other.getVolume()),
	m_secondMomentOfVolume(other.getSecondMomentOfVolume())
{
	SURGSIM_ADD_SERIALIZABLE_PROPERTY(ParticlesShape, double, Radius, getRadius, setRadius);
	setInitialVertices(other.getInitialVertices());
}

int ParticlesShape::getType() const
{
	return SHAPE_TYPE_PARTICLES;
}

double ParticlesShape::getVolume() const
{
	return m_volume;
}

Vector3d ParticlesShape::getCenter() const
{
	return m_center;
}

Matrix33d ParticlesShape::getSecondMomentOfVolume() const
{
	return m_secondMomentOfVolume;
}

bool ParticlesShape::isValid() const
{
	return m_radius >= 0.0;
}

double ParticlesShape::getRadius() const
{
	return m_radius;
}

void ParticlesShape::setRadius(double radius)
{
	m_radius = radius;
}

void ParticlesShape::updateShape()
{
	doUpdate();
}

void ParticlesShape::updateShapePartial()
{
	doUpdate();
}

bool ParticlesShape::doUpdate()
{
	const double numParticles = static_cast<double>(getVertices().size());
	const Vector3d radius = Vector3d::Constant(m_radius);

	SurgSim::DataStructures::AabbTreeData::ItemList items;
	Vector3d totalPosition = Vector3d::Zero();
	Matrix33d totalDisplacementSkewSquared = Matrix33d::Zero();
	size_t id = 0;
	for (auto const& vertex : getVertices())
	{
		totalPosition += vertex.position;

		Matrix33d skewOfDisplacement = makeSkewSymmetricMatrix(vertex.position);
		totalDisplacementSkewSquared += skewOfDisplacement * skewOfDisplacement;

		SurgSim::Math::Aabbd aabb(vertex.position - radius, vertex.position + radius);
		items.emplace_back(std::make_pair(std::move(aabb), id));

		id++;
	}

	m_center = totalPosition / numParticles;

	double sphereVolume = (4.0 / 3.0) * M_PI * m_radius * m_radius * m_radius;
	m_volume =  sphereVolume * numParticles;

	// Parallel Axis Theorem
	m_secondMomentOfVolume = Matrix33d::Identity() * (2.0 / 5.0) * sphereVolume * m_radius * m_radius * numParticles;
	m_secondMomentOfVolume -= sphereVolume * totalDisplacementSkewSquared;

	m_aabbTree = std::make_shared<SurgSim::DataStructures::AabbTree>();
	m_aabbTree->set(std::move(items));

	return true;
}

std::shared_ptr<Shape> ParticlesShape::getTransformed(const RigidTransform3d& pose) const
{
	auto transformed = std::make_shared<ParticlesShape>(*this);
	transformed->transform(pose);
	transformed->update();
	return transformed;
}

const std::shared_ptr<const SurgSim::DataStructures::AabbTree> ParticlesShape::getAabbTree() const
{
	return m_aabbTree;
}

const Math::Aabbd& ParticlesShape::getBoundingBox() const
{
	if (m_aabbTree != nullptr)
	{
		return m_aabbTree->getAabb();
	}
	else
	{
		return m_aabb;
	}
}

void ParticlesShape::setPose(const RigidTransform3d& pose)
{
	auto& vertices = getVertices();
	const size_t numVertices = vertices.size();
	const auto& initialVertices = m_initialVertices.getVertices();
<<<<<<< HEAD
	SURGSIM_ASSERT(numVertices == initialVertices.size()) <<
		"ParticlesShape cannot update vertices' positions because of mismatched size: currently " << numVertices <<
		" vertices, vs initially " << initialVertices.size() << " vertices.";
	for (size_t i = 0; i < numVertices; ++i)
	{
		vertices[i].position = pose * initialVertices[i].position;
=======
	m_aabb.setEmpty();

	if (initialVertices.size() == 0)
	{
		setInitialVertices(*this);
	}

	SURGSIM_ASSERT(numVertices == initialVertices.size()) <<
		"ParticlesShape cannot update vertices' positions because of mismatched size: currently " << numVertices <<
		" vertices, vs initially " << initialVertices.size() << " vertices.";
	const Vector3d radius = Vector3d::Constant(m_radius);
	for (size_t i = 0; i < numVertices; ++i)
	{
		vertices[i].position = pose * initialVertices[i].position;
		m_aabb.extend(SurgSim::Math::Aabbd(vertices[i].position - radius, vertices[i].position + radius));
>>>>>>> 87795d82
	}
}

};
};<|MERGE_RESOLUTION|>--- conflicted
+++ resolved
@@ -157,14 +157,6 @@
 	auto& vertices = getVertices();
 	const size_t numVertices = vertices.size();
 	const auto& initialVertices = m_initialVertices.getVertices();
-<<<<<<< HEAD
-	SURGSIM_ASSERT(numVertices == initialVertices.size()) <<
-		"ParticlesShape cannot update vertices' positions because of mismatched size: currently " << numVertices <<
-		" vertices, vs initially " << initialVertices.size() << " vertices.";
-	for (size_t i = 0; i < numVertices; ++i)
-	{
-		vertices[i].position = pose * initialVertices[i].position;
-=======
 	m_aabb.setEmpty();
 
 	if (initialVertices.size() == 0)
@@ -180,7 +172,6 @@
 	{
 		vertices[i].position = pose * initialVertices[i].position;
 		m_aabb.extend(SurgSim::Math::Aabbd(vertices[i].position - radius, vertices[i].position + radius));
->>>>>>> 87795d82
 	}
 }
 
