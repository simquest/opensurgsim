// This file is a part of the OpenSurgSim project.
// Copyright 2013, SimQuest Solutions Inc.
//
// Licensed under the Apache License, Version 2.0 (the "License");
// you may not use this file except in compliance with the License.
// You may obtain a copy of the License at
//
//     http://www.apache.org/licenses/LICENSE-2.0
//
// Unless required by applicable law or agreed to in writing, software
// distributed under the License is distributed on an "AS IS" BASIS,
// WITHOUT WARRANTIES OR CONDITIONS OF ANY KIND, either express or implied.
// See the License for the specific language governing permissions and
// limitations under the License.

#ifndef SURGSIM_MATH_SEGMENTMESHSHAPE_H
#define SURGSIM_MATH_SEGMENTMESHSHAPE_H

#include "SurgSim/DataStructures/AabbTree.h"
#include "SurgSim/DataStructures/SegmentMesh.h"
#include "SurgSim/Framework/ObjectFactory.h"
#include "SurgSim/Math/Geometry.h"
#include "SurgSim/Math/Shape.h"

namespace SurgSim
{

namespace Math
{
SURGSIM_STATIC_REGISTRATION(SegmentMeshShape);

/// SegmentMeshShape defines a shape based on a mesh, like MeshShape.
/// But, unlike MeshShape, the mesh does not have any triangle topology. It only consists of edges.
///
/// \sa MeshShape
class SegmentMeshShape : public Shape, public DataStructures::SegmentMeshPlain
{
public:
	/// Constructor
	SegmentMeshShape();

	/// Copy constructor
	/// \param other The SegmentMeshShape to be copied from
	explicit SegmentMeshShape(const SegmentMeshShape& other);

	/// Constructor
	/// \param mesh The segment mesh to build the shape from
	/// \param radius The radius associated to this surface mesh
	/// \note The default radius is positive EPSILON to be relevant in collision detection calculations.
	template <class VertexData, class EdgeData>
	explicit SegmentMeshShape(const DataStructures::SegmentMesh<VertexData, EdgeData>& mesh,
							  double radius = Geometry::DistanceEpsilon);

	SURGSIM_CLASSNAME(SurgSim::Math::SegmentMeshShape);

	int getType() const override;
	double getVolume() const override;
	Vector3d getCenter() const override;
	Matrix33d getSecondMomentOfVolume() const override;
	bool isValid() const override;

	/// \param radius The radius of the segments.
	void setRadius(double radius);

	/// \return The radius of the segments.
	double getRadius() const;

	/// \return The object's associated AabbTree
	std::shared_ptr<const DataStructures::AabbTree> getAabbTree() const;

<<<<<<< HEAD
	std::shared_ptr<Shape> getTransformed(const RigidTransform3d& pose) override;
=======
	bool isTransformable() const override;
>>>>>>> 5623bacf

protected:
	bool doUpdate() override;
	bool doLoad(const std::string& fileName) override;

	/// Update the AabbTree, which is an axis-aligned bounding box r-tree used to accelerate spatial searches
	void updateAabbTree();

private:
	/// Segment radius
	double m_radius;

	/// The aabb tree used to accelerate collision detection against the mesh
	std::shared_ptr<DataStructures::AabbTree> m_aabbTree;

	/// Half extent of the AABB of the sphere at one of the segment end.
	Vector3d m_segmentEndBoundingBoxHalfExtent;
};

} // Math
} // SurgSim

#include "SurgSim/Math/SegmentMeshShape-inl.h"

#endif // SURGSIM_MATH_SEGMENTMESHSHAPE_H<|MERGE_RESOLUTION|>--- conflicted
+++ resolved
@@ -68,11 +68,9 @@
 	/// \return The object's associated AabbTree
 	std::shared_ptr<const DataStructures::AabbTree> getAabbTree() const;
 
-<<<<<<< HEAD
+	bool isTransformable() const override;
+
 	std::shared_ptr<Shape> getTransformed(const RigidTransform3d& pose) override;
-=======
-	bool isTransformable() const override;
->>>>>>> 5623bacf
 
 protected:
 	bool doUpdate() override;
