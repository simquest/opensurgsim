--- conflicted
+++ resolved
@@ -68,11 +68,9 @@
 	/// \return The object's associated AabbTree
 	std::shared_ptr<const DataStructures::AabbTree> getAabbTree() const;
 
-<<<<<<< HEAD
 	bool isTransformable() const override;
-=======
+
 	std::shared_ptr<Shape> getTransformed(const RigidTransform3d& pose) override;
->>>>>>> a2eb74d4
 
 protected:
 	bool doUpdate() override;
