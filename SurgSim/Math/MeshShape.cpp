// This file is a part of the OpenSurgSim project.
// Copyright 2013, SimQuest Solutions Inc.
//
// Licensed under the Apache License, Version 2.0 (the "License");
// you may not use this file except in compliance with the License.
// You may obtain a copy of the License at
//
//     http://www.apache.org/licenses/LICENSE-2.0
//
// Unless required by applicable law or agreed to in writing, software
// distributed under the License is distributed on an "AS IS" BASIS,
// WITHOUT WARRANTIES OR CONDITIONS OF ANY KIND, either express or implied.
// See the License for the specific language governing permissions and
// limitations under the License.

#include "SurgSim/Math/MeshShape.h"

#include "SurgSim/DataStructures/AabbTree.h"
#include "SurgSim/DataStructures/AabbTreeData.h"
#include "SurgSim/DataStructures/AabbTreeNode.h"
#include "SurgSim/DataStructures/TreeNode.h"
#include "SurgSim/Framework/Assert.h"

using SurgSim::DataStructures::EmptyData;
using SurgSim::DataStructures::NormalData;


template<>
std::string SurgSim::DataStructures::TriangleMesh<EmptyData, EmptyData, NormalData>
::m_className = "SurgSim::Math::MeshShape";

namespace SurgSim
{
namespace Math
{

SURGSIM_REGISTER(SurgSim::Math::Shape, SurgSim::Math::MeshShape, MeshShape);

MeshShape::MeshShape() :
	m_center(Vector3d::Constant(std::numeric_limits<double>::quiet_NaN())),
	m_volume(std::numeric_limits<double>::quiet_NaN()),
	m_secondMomentOfVolume(Matrix33d::Constant(std::numeric_limits<double>::quiet_NaN()))
{
}

MeshShape::MeshShape(const MeshShape& other) :
	DataStructures::TriangleMesh<DataStructures::EmptyData, DataStructures::EmptyData, DataStructures::NormalData>
	::TriangleMesh(other),
	m_center(other.getCenter()),
	m_volume(other.getVolume()),
	m_secondMomentOfVolume(other.getSecondMomentOfVolume())
{
	setInitialVertices(other.getInitialVertices());
	updateAabbTree();
}

const SurgSim::Math::Vector3d& MeshShape::getNormal(size_t triangleId) const
{
	return getTriangle(triangleId).data.normal;
}

bool MeshShape::calculateNormals()
{
	bool result = true;
	for (size_t i = 0; i < getNumTriangles(); ++i)
	{
		const SurgSim::Math::Vector3d& vertex0 = getVertexPosition(getTriangle(i).verticesId[0]);
		const SurgSim::Math::Vector3d& vertex1 = getVertexPosition(getTriangle(i).verticesId[1]);
		const SurgSim::Math::Vector3d& vertex2 = getVertexPosition(getTriangle(i).verticesId[2]);

		// Calculate normal vector
		SurgSim::Math::Vector3d normal = (vertex1 - vertex0).cross(vertex2 - vertex0);
		if (normal.isZero())
		{
			SURGSIM_LOG_WARNING(SurgSim::Framework::Logger::getLogger("Math/MeshShape")) <<
					"MeshShape::calculateNormals unable to calculate normals. For example, for triangle #" << i <<
					" with vertices:" << std::endl << "1: " << vertex0.transpose() << std::endl <<
					"2: " << vertex1.transpose() << std::endl << "3: " << vertex2.transpose();
			result = false;
			break;
		}
		normal.normalize();
		getTriangle(i).data.normal = normal;
	}
	return result;
}

bool MeshShape::doUpdate()
{
	updateAabbTree();
	computeVolumeIntegrals();
	return calculateNormals();
}

bool MeshShape::doLoad(const std::string& fileName)
{
	if (!SurgSim::DataStructures::TriangleMesh<EmptyData, EmptyData, NormalData>::doLoad(fileName))
	{
		return false;
	}
	return update();
}

int MeshShape::getType() const
{
	return SHAPE_TYPE_MESH;
}

double MeshShape::getVolume() const
{
	return m_volume;
}

bool MeshShape::isValid() const
{
	return SurgSim::DataStructures::TriangleMesh<EmptyData, EmptyData, NormalData>::isValid();
}

SurgSim::Math::Vector3d MeshShape::getCenter() const
{
	return m_center;
}

SurgSim::Math::Matrix33d MeshShape::getSecondMomentOfVolume() const
{
	return m_secondMomentOfVolume;
}

namespace
{
/// Compute various integral terms
/// \note Please refer to http://www.geometrictools.com/Documentation/PolyhedralMassProperties.pdf
/// \note for details about parameters
void computeIntegralTerms(const double w0, const double w1, const double w2,
						  double* f1, double* f2, double* f3, double* g0, double* g1, double* g2)
{
	double temp0 = w0 + w1;
	double temp1 = w0 * w0;
	double temp2 = temp1 + w1 * temp0;
	*f1 = temp0 + w2;
	*f2 = temp2 + w2 * (*f1);
	*f3 = w0 * temp1 + w1 * temp2 + w2 * (*f2);
	*g0 = (*f2) + w0 * ((*f1) + w0);
	*g1 = (*f2) + w1 * ((*f1) + w1);
	*g2 = (*f2) + w2 * ((*f1) + w2);
}
};

void MeshShape::computeVolumeIntegrals()
{
	Eigen::VectorXd multiplier(10);
	multiplier << 1.0 / 6.0, 1.0 / 24.0, 1.0 / 24.0, 1.0 / 24.0, 1.0 / 60.0,
			   1.0 / 60.0, 1.0 / 60.0, 1.0 / 120.0, 1.0 / 120.0, 1.0 / 120.0;

	Eigen::VectorXd integral(10); // integral order: 1, x, y, z, x^2, y^2, z^2, xy, yz, zx
	integral.setZero();

	for (auto const& triangle : getTriangles())
	{
		if (! triangle.isValid)
		{
			continue;
		}

		const Vector3d& v0 = getVertexPosition(triangle.verticesId[0]);
		const Vector3d& v1 = getVertexPosition(triangle.verticesId[1]);
		const Vector3d& v2 = getVertexPosition(triangle.verticesId[2]);

		// get edges and cross product of edges
		Vector3d normal = (v1 - v0).cross(v2 - v0);

		// compute integral terms
		double f1x, f1y, f1z, f2x, f2y, f2z, f3x, f3y, f3z;
		double g0x, g0y, g0z, g1x, g1y, g1z, g2x, g2y, g2z;
		computeIntegralTerms(v0.x(), v1.x(), v2.x(), &f1x, &f2x, &f3x, &g0x, &g1x, &g2x);
		computeIntegralTerms(v0.y(), v1.y(), v2.y(), &f1y, &f2y, &f3y, &g0y, &g1y, &g2y);
		computeIntegralTerms(v0.z(), v1.z(), v2.z(), &f1z, &f2z, &f3z, &g0z, &g1z, &g2z);

		// update integrals
		integral[0] += normal[0] * f1x;
		integral[1] += normal[0] * f2x;
		integral[2] += normal[1] * f2y;
		integral[3] += normal[2] * f2z;
		integral[4] += normal[0] * f3x;
		integral[5] += normal[1] * f3y;
		integral[6] += normal[2] * f3z;
		integral[7] += normal[0] * (v0.y() * g0x + v1.y() * g1x + v2.y() * g2x);
		integral[8] += normal[1] * (v0.z() * g0y + v1.z() * g1y + v2.z() * g2y);
		integral[9] += normal[2] * (v0.x() * g0z + v1.x() * g1z + v2.x() * g2z);
	}
	integral = integral.cwiseProduct(multiplier);

	// volume
	m_volume = integral[0];

	// center of mass
	if (m_volume != 0.0)
	{
		m_center = integral.segment(1, 3) / m_volume;
	}
	else
	{
		m_center.setZero();
	}

	// second moment of volume relative to center
	Vector3d centerSquared = m_center.cwiseProduct(m_center);
	m_secondMomentOfVolume(0, 0) = integral[5] + integral[6] - m_volume * (centerSquared.y() + centerSquared.z());
	m_secondMomentOfVolume(1, 1) = integral[4] + integral[6] - m_volume * (centerSquared.z() + centerSquared.x());
	m_secondMomentOfVolume(2, 2) = integral[4] + integral[5] - m_volume * (centerSquared.x() + centerSquared.y());
	m_secondMomentOfVolume(0, 1) = -(integral[7] - m_volume * m_center.x() * m_center.y());
	m_secondMomentOfVolume(1, 0) = m_secondMomentOfVolume(0, 1);
	m_secondMomentOfVolume(1, 2) = -(integral[8] - m_volume * m_center.y() * m_center.z());
	m_secondMomentOfVolume(2, 1) = m_secondMomentOfVolume(1, 2);
	m_secondMomentOfVolume(0, 2) = -(integral[9] - m_volume * m_center.z() * m_center.x());
	m_secondMomentOfVolume(2, 0) = m_secondMomentOfVolume(0, 2);
}

std::shared_ptr<Shape> MeshShape::getTransformed(const RigidTransform3d& pose) const
{
	auto transformed = std::make_shared<MeshShape>(*this);
	transformed->setPose(pose);
	transformed->update();
	return transformed;
}

const std::shared_ptr<const SurgSim::DataStructures::AabbTree> MeshShape::getAabbTree() const
{
	return m_aabbTree;
}

void MeshShape::updateAabbTree()
{
	m_aabbTree = std::make_shared<SurgSim::DataStructures::AabbTree>();

	SurgSim::DataStructures::AabbTreeData::ItemList items;

	auto const& triangles = getTriangles();

	for (size_t id = 0, count = triangles.size(); id < count; ++id)
	{
		if (triangles[id].isValid)
		{
			auto vertices = getTrianglePositions(id);
			items.emplace_back(SurgSim::Math::makeAabb(vertices[0], vertices[1], vertices[2]), id);
		}
	}
	m_aabbTree->set(std::move(items));
	m_aabb = m_aabbTree->getAabb();
}

<<<<<<< HEAD
void MeshShape::setPose(const RigidTransform3d& pose)
=======
void MeshShape::actuallyUpdateAabbTree()
{
	m_aabbCache.resize(getTriangles().size());
	size_t i = 0;
	for (const auto& triangle : getTriangles())
	{
		m_aabbCache[i++] = SurgSim::Math::makeAabb(
							   getVertexPosition(triangle.verticesId[0]),
							   getVertexPosition(triangle.verticesId[1]),
							   getVertexPosition(triangle.verticesId[2]));
	}

	m_aabbTree->updateBounds(m_aabbCache);
}

bool MeshShape::isTransformable() const
>>>>>>> bc905551
{
	auto& vertices = getVertices();
	const size_t numVertices = vertices.size();
	const auto& initialVertices = m_initialVertices.getVertices();
	m_aabb.setEmpty();

	if (initialVertices.size() == 0)
	{
		setInitialVertices(*this);
	}

	SURGSIM_ASSERT(numVertices == initialVertices.size()) <<
			"MeshShape cannot update vertices' positions because of mismatched size: currently " << numVertices <<
			" vertices, vs initially " << initialVertices.size() << " vertices.";
	for (size_t i = 0; i < numVertices; ++i)
	{
		vertices[i].position = pose * initialVertices[i].position;
		m_aabb.extend(vertices[i].position);
	}
}

}; // namespace Math
}; // namespace SurgSim<|MERGE_RESOLUTION|>--- conflicted
+++ resolved
@@ -249,9 +249,28 @@
 	m_aabb = m_aabbTree->getAabb();
 }
 
-<<<<<<< HEAD
 void MeshShape::setPose(const RigidTransform3d& pose)
-=======
+{
+	auto& vertices = getVertices();
+	const size_t numVertices = vertices.size();
+	const auto& initialVertices = m_initialVertices.getVertices();
+	m_aabb.setEmpty();
+
+	if (initialVertices.size() == 0)
+	{
+		setInitialVertices(*this);
+	}
+
+	SURGSIM_ASSERT(numVertices == initialVertices.size()) <<
+			"MeshShape cannot update vertices' positions because of mismatched size: currently " << numVertices <<
+			" vertices, vs initially " << initialVertices.size() << " vertices.";
+	for (size_t i = 0; i < numVertices; ++i)
+	{
+		vertices[i].position = pose * initialVertices[i].position;
+		m_aabb.extend(vertices[i].position);
+	}
+}
+
 void MeshShape::actuallyUpdateAabbTree()
 {
 	m_aabbCache.resize(getTriangles().size());
@@ -265,29 +284,7 @@
 	}
 
 	m_aabbTree->updateBounds(m_aabbCache);
-}
-
-bool MeshShape::isTransformable() const
->>>>>>> bc905551
-{
-	auto& vertices = getVertices();
-	const size_t numVertices = vertices.size();
-	const auto& initialVertices = m_initialVertices.getVertices();
-	m_aabb.setEmpty();
-
-	if (initialVertices.size() == 0)
-	{
-		setInitialVertices(*this);
-	}
-
-	SURGSIM_ASSERT(numVertices == initialVertices.size()) <<
-			"MeshShape cannot update vertices' positions because of mismatched size: currently " << numVertices <<
-			" vertices, vs initially " << initialVertices.size() << " vertices.";
-	for (size_t i = 0; i < numVertices; ++i)
-	{
-		vertices[i].position = pose * initialVertices[i].position;
-		m_aabb.extend(vertices[i].position);
-	}
+	m_aabb = m_aabbTree->getAabb();
 }
 
 }; // namespace Math
