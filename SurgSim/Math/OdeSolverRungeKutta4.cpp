--- conflicted
+++ resolved
@@ -45,32 +45,12 @@
 	// with k3 = f(t(n) + dt/2, y(n) + k2 * dt/2)
 	// with k4 = f(t(n) + dt  , y(n) + k3 * dt  )
 
-<<<<<<< HEAD
-	// Computes M (stores it in m_systemMatrix to avoid dynamic re-allocation)
-	SparseMatrix& M = (m_systemMatrix = m_equation.computeM(currentState));
-
-	// Apply the boundary conditions to the mass matrix
-	currentState.applyBoundaryConditionsToMatrix(&M);
-
-	// 1st evaluate k1 (note that y(n) is currentState)
-	m_k1.velocity = currentState.getVelocities();
-	(*m_linearSolver)(M, *currentState.applyBoundaryConditionsToVector(&m_equation.computeF(currentState)),
-					  &m_k1.acceleration, &(m_compliance));
-
-	// Remove the boundary conditions compliance from the compliance matrix
-	// This helps to prevent potential exterior LCP type calculation to violates the boundary conditions
-	currentState.applyBoundaryConditionsToMatrix(&m_compliance, false);
-	// Note: no need to apply the boundary conditions to any computed forces as of now because m_compliance
-	// has entire lines of zero for all fixed dof. So m_compliance * F will produce the proper displacement
-	// without violating any boundary conditions.
-=======
 	// Assemble the linear system systemMatrix.solution = rhs
 	assembleLinearSystem(dt, currentState, *newState);
 
 	// 1st evaluate k1 (note that y(n) is currentState)
 	m_k1.velocity = currentState.getVelocities();
 	m_k1.acceleration = m_linearSolver->solve(m_rhs / dt);
->>>>>>> d21446ed
 
 	// 2nd evaluate k2
 	newState->getPositions()  = currentState.getPositions()  + m_k1.velocity * dt / 2.0;
