// This file is a part of the OpenSurgSim project.
// Copyright 2013, SimQuest Solutions Inc.
//
// Licensed under the Apache License, Version 2.0 (the "License");
// you may not use this file except in compliance with the License.
// You may obtain a copy of the License at
//
//     http://www.apache.org/licenses/LICENSE-2.0
//
// Unless required by applicable law or agreed to in writing, software
// distributed under the License is distributed on an "AS IS" BASIS,
// WITHOUT WARRANTIES OR CONDITIONS OF ANY KIND, either express or implied.
// See the License for the specific language governing permissions and
// limitations under the License.

#ifndef SURGSIM_COLLISION_REPRESENTATION_H
#define SURGSIM_COLLISION_REPRESENTATION_H

#include <list>
#include <memory>
#include <unordered_map>

#include "SurgSim/Framework/Representation.h"

namespace SurgSim
{

namespace Math
{
class Shape;
};

namespace Physics
{
class Representation;
};

namespace Collision
{
struct Contact;

/// Wrapper class to use for the collision operation, handles its enclosed shaped
/// and a possible local to global coordinate system transform, if the physics representation
/// is a nullptr or a has gone out of scope ASSERT's will be triggered.
/// Collision with other representations will be updated by CollisionPair::addContact() and
/// be cleared every time DcdCollision::updatePair() makes a new CollisionPair.
class Representation : public SurgSim::Framework::Representation
{
public:
	/// Constructor
	/// \param name Name of this collision representation
	explicit Representation(const std::string& name);

	/// Destructor
	virtual ~Representation();

	/// Get the shape type id
	/// \return The unique type of the shape, used to determine which calculation to use.
	virtual int getShapeType() const = 0;

	/// Get the shape
	/// \return The actual shape used for collision.
	virtual const std::shared_ptr<SurgSim::Math::Shape> getShape() const = 0;
<<<<<<< HEAD

	/// Gets physics representation.
	/// \return	The physics representation.
	virtual std::shared_ptr<SurgSim::Physics::Representation> getPhysicsRepresentation() = 0;

	/// A map between collision representations and contacts.
	/// For each collision representation, it gives the list of contacts registered against this instance.
	/// \return A map with collision representations as keys and lists of contacts as the associated value.
	std::unordered_map<std::shared_ptr<SurgSim::Collision::Representation>,
		std::list<std::shared_ptr<SurgSim::Collision::Contact>>> getCollisions() const;

	/// Return the list of contacts between the given collision representation and this collision representation.
	/// \param collisionRepresentation The collision representation with which this collision representation collides.
	/// \return A list of contact points.
	std::list<std::shared_ptr<SurgSim::Collision::Contact>>
		getCollisionsWith(std::shared_ptr<SurgSim::Collision::Representation> collisionRepresentation) const;

	/// Add a contact against a given collision representation.
	/// \param collisionRepresentation The collision representation to which this collision representation collides.
	/// \param contact The contact information.
	void addCollisionWith(std::shared_ptr<SurgSim::Collision::Representation> collisionRepresentation,
						  std::shared_ptr<SurgSim::Collision::Contact> contact);

	/// Check if this collision representation is colliding with the given collision representation.
	/// \param collisionRepresentation The collision representation to be checked against.
	/// \return True if the two representations are colliding; otherwise, false.
	bool isCollidingWith(std::shared_ptr<SurgSim::Collision::Representation> collisionRepresentation) const;

	/// Check if this collision representation has collisions.
	/// \return True if there is a collision; otherwise false.
	bool hasCollision() const;

	/// Clear all the collisions.
	void clearCollisions();

protected:
	/// A map which associates a list of contacts with each collision representation.
	std::unordered_map<std::shared_ptr<SurgSim::Collision::Representation>,
					   std::list<std::shared_ptr<SurgSim::Collision::Contact>>> m_collisions;
=======
>>>>>>> 429c71ee
};


}; // namespace Collision
}; // namespace SurgSim

#endif<|MERGE_RESOLUTION|>--- conflicted
+++ resolved
@@ -61,11 +61,6 @@
 	/// Get the shape
 	/// \return The actual shape used for collision.
 	virtual const std::shared_ptr<SurgSim::Math::Shape> getShape() const = 0;
-<<<<<<< HEAD
-
-	/// Gets physics representation.
-	/// \return	The physics representation.
-	virtual std::shared_ptr<SurgSim::Physics::Representation> getPhysicsRepresentation() = 0;
 
 	/// A map between collision representations and contacts.
 	/// For each collision representation, it gives the list of contacts registered against this instance.
@@ -101,8 +96,6 @@
 	/// A map which associates a list of contacts with each collision representation.
 	std::unordered_map<std::shared_ptr<SurgSim::Collision::Representation>,
 					   std::list<std::shared_ptr<SurgSim::Collision::Contact>>> m_collisions;
-=======
->>>>>>> 429c71ee
 };
 
 
