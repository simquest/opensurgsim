# This file is a part of the OpenSurgSim project.
# Copyright 2012-2013, SimQuest Solutions Inc.
#
# Licensed under the Apache License, Version 2.0 (the "License");
# you may not use this file except in compliance with the License.
# You may obtain a copy of the License at
#
#     http://www.apache.org/licenses/LICENSE-2.0
#
# Unless required by applicable law or agreed to in writing, software
# distributed under the License is distributed on an "AS IS" BASIS,
# WITHOUT WARRANTIES OR CONDITIONS OF ANY KIND, either express or implied.
# See the License for the specific language governing permissions and
# limitations under the License.


## Options related to integration with Visual Studio and other IDEs.

# options related to source file organization
#
option(SURGSIM_IDE_SEPARATE_SOURCES_HEADERS
	"If turned on, separate header files from the source files in the IDE. " OFF)
if(SURGSIM_IDE_SEPARATE_SOURCES_HEADERS)
	set(SURGSIM_IDE_SOURCE_PREFIX "Source Files/")
	set(SURGSIM_IDE_HEADER_PREFIX "Header Files/")
else()
	set(SURGSIM_IDE_SOURCE_PREFIX "Files/")
	set(SURGSIM_IDE_HEADER_PREFIX "Files/")
endif()

# Sets up the source file organization, for Visual Studio etc.
# This will group the source and header files in folders by directory.
#
# Note the use of optional arguments:
#   surgsim_set_source_groups(PREFIX FILES...)
#
function(surgsim_source_hierarchy PREFIX)
	foreach(FILE ${ARGN})
		# Get the directory name.  Note that for files in the current
		# directory (and empty prefix), you will get "" rather than ".".
		get_filename_component(FILE_PREFIXED_DIR "${PREFIX}${FILE}" PATH)
		# Apparently, the hierarchical separator is "\" (per CMake docs).
		# Hopefully that works in Linux IDEs too...
		string(REGEX REPLACE "/" "\\\\" FILE_GROUP "${FILE_PREFIXED_DIR}")
		# Set the IDE source group.  Note that top level is "", not ".".
		source_group("${FILE_GROUP}" FILES "${FILE}")
		#message("SRC ${FILE}|${FILE_GROUP}")
	endforeach(FILE ${ARGN})
endfunction()

# Sets up the folder organization for sources and headers in Visual Studio etc.
function(surgsim_show_ide_folders SOURCES HEADERS)
	surgsim_source_hierarchy("${SURGSIM_IDE_SOURCE_PREFIX}" ${SOURCES})
	surgsim_source_hierarchy("${SURGSIM_IDE_HEADER_PREFIX}" ${HEADERS})
endfunction()

set(SURGSIM_COPY_WARNING_ONCE TRUE)

# Copy zero or more files to the location of a built target, after the
# target is built successfully, but only if the condition (which
# should be a add_custom_command "generator expression") evaluates to 1.
#
# Note the use of optional arguments:
#   surgsim_copy_to_target_directory_if(<condition> <target> [<file>...])
#
function(surgsim_copy_to_target_directory_if CONDITION TARGET)
	foreach(FILE ${ARGN})
		if(NOT "${FILE}" STREQUAL "")
			# After much experimentation (and cmake-gui crashes), I learned
			# that as of CMake 2.8.10, you can't have line breaks or
			# multiple tokens within the body of a $<{0,1}:...> generator
			# expression.  So to conditionalize the command "foo bar", you
			# can't do "$<COND:foo bar>"; you need "$<COND:foo> $<COND:bar>"...
			# And on top of that, we can't use VERBATIM or each of the
			# conditional tokens will become "" rather than being skipped
			# altogether.
			get_filename_component(FNAME "${FILE}" NAME)
			set(CMD_COPY copy_if_different "${FILE}" $<TARGET_FILE_DIR:${TARGET}>)
			set(CMD_SKIP echo "${TARGET}: Not copying ${FNAME} for $<CONFIGURATION>")
			# Build a list of properly conditionalized list elements.
			set(CONDITIONAL_COMMAND  ${CMAKE_COMMAND} -E)
			if(CMAKE_VERSION VERSION_LESS 2.8.10)
				if(SURGSIM_COPY_WARNING_ONCE)
					# Only show the message once *per directory*.
					set(SURGSIM_COPY_WARNING_ONCE FALSE)
					message("Will copy target libraries unconditionally.  Please consider upgrading to CMake 2.8.10 or later.")
				endif(SURGSIM_COPY_WARNING_ONCE)
				list(APPEND CONDITIONAL_COMMAND ${CMD_COPY})
			else()
				foreach(TOKEN ${CMD_COPY})
					list(APPEND CONDITIONAL_COMMAND $<${CONDITION}:${TOKEN}>)
				endforeach(TOKEN ${CMD_COPY})
				foreach(TOKEN ${CMD_SKIP})
					list(APPEND CONDITIONAL_COMMAND $<$<NOT:${CONDITION}>:${TOKEN}>)
				endforeach(TOKEN ${CMD_SKIP})
			endif()
			# Now use the conditional command we built.  (Can't use VERBATIM!)
			add_custom_command(TARGET ${TARGET} POST_BUILD
				COMMAND ${CONDITIONAL_COMMAND})
		endif(NOT "${FILE}" STREQUAL "")
	endforeach(FILE ${ARGN})
endfunction()

# Copy zero or more files to the location of a built target, after the
# target is built successfully.
#
# Note the use of optional arguments:
#   surgsim_copy_to_target_directory(<target> [<file>...])
#
macro(surgsim_copy_to_target_directory TARGET)
	surgsim_copy_to_target_directory_if(1 "${TARGET}" ${ARGN})
endmacro()

# Copy zero or more files to the location of a built *Debug* target,
# after the target is built successfully.
#
# Note the use of optional arguments:
#   surgsim_copy_to_target_directory_for_debug(<target> [<file>...])
#
macro(surgsim_copy_to_target_directory_for_debug TARGET)
	surgsim_copy_to_target_directory_if($<CONFIG:Debug> "${TARGET}" ${ARGN})
endmacro()

# Copy zero or more files to the location of a built *non-Debug*
# target, after the target is built successfully.
#
# Note the use of optional arguments:
#   surgsim_copy_to_target_directory_for_release(<target> [<file>...])
#
macro(surgsim_copy_to_target_directory_for_release TARGET)
	surgsim_copy_to_target_directory_if($<NOT:$<CONFIG:Debug>>
		"${TARGET}" ${ARGN})
endmacro()

# Add an executable and store the target.
unset(SURGSIM_EXECUTABLE_TARGETS CACHE)
macro(surgsim_add_executable EXECUTABLE_NAME SOURCES HEADERS)
	add_executable(${EXECUTABLE_NAME} ${SOURCES} ${HEADERS})
	set(SURGSIM_EXECUTABLE_TARGETS ${SURGSIM_EXECUTABLE_TARGETS} ${EXECUTABLE_NAME} CACHE INTERNAL "executable targets")
	surgsim_show_ide_folders("${SOURCES}" "${HEADERS}")
endmacro()

option(SURGSIM_RUN_TEST_WITHIN_BUILD "This exectutes the tests directly from the chosen build system." OFF)
# Build the unit test executable.
# Uses UNIT_TEST_SOURCES, UNIT_TEST_HEADERS, LIBS, UNIT_TEST_SHARED_LIBS,
# UNIT_TEST_SHARED_RELEASE_LIBS and UNIT_TEST_SHARED_DEBUG_LIBS.
#
macro(surgsim_add_unit_tests TEST_NAME)
	add_executable(${TEST_NAME} ${UNIT_TEST_SOURCES} ${UNIT_TEST_HEADERS})
	set(SURGSIM_EXECUTABLE_TARGETS ${SURGSIM_EXECUTABLE_TARGETS} ${TEST_NAME} CACHE INTERNAL "executable targets")
	target_link_libraries(${TEST_NAME} SurgSimTesting gmock ${LIBS})
	add_test(NAME ${TEST_NAME} COMMAND ${TEST_NAME} "--gtest_output=xml")
	
	if(SURGSIM_RUN_TEST_WITHIN_BUILD)
        add_custom_command(TARGET ${TEST_NAME} POST_BUILD
            COMMAND ${SURGSIM_TEST_RUN_PREFIX} $<TARGET_FILE:${TEST_NAME}>
                ${SURGSIM_TEST_RUN_SUFFIX}
            VERBATIM)
    endif()


	# copy all ${UNIT_TEST_SHARED..._LIBS} to the test executable directory:
	surgsim_copy_to_target_directory(${TEST_NAME}
		${UNIT_TEST_SHARED_LIBS})
	surgsim_copy_to_target_directory_for_release(${TEST_NAME}
		${UNIT_TEST_SHARED_RELEASE_LIBS})
	surgsim_copy_to_target_directory_for_debug(${TEST_NAME}
		${UNIT_TEST_SHARED_DEBUG_LIBS})
	surgsim_show_ide_folders("${UNIT_TEST_SOURCES}" "${UNIT_TEST_HEADERS}")
endmacro()

# This function will create a new header file (LIBRARY_HEADER) that includes
# all the headers in HEADER_FILES.
function(surgsim_create_library_header LIBRARY_HEADER HEADER_FILES)
	if(";${HEADER_FILES};" MATCHES ";${LIBRARY_HEADER};")
		message(FATAL_ERROR
			"Cannot create library header named '${LIBRARY_HEADER}' because there is already a header with that name")
	endif()

	file(RELATIVE_PATH HEADER_DIRECTORY ${SURGSIM_SOURCE_DIR} ${CMAKE_CURRENT_SOURCE_DIR})
	foreach(HEADER ${HEADER_FILES})
		set(HEADER_FILES_INCLUDES "${HEADER_FILES_INCLUDES}#include \"${HEADER_DIRECTORY}/${HEADER}\"\n")
	endforeach()

	string(REPLACE "/" "_" HEADER_GUARD "${HEADER_DIRECTORY}/${LIBRARY_HEADER}")
	string(REPLACE "." "_" HEADER_GUARD ${HEADER_GUARD})
	string(TOUPPER ${HEADER_GUARD} HEADER_GUARD)
	configure_file(${SURGSIM_SOURCE_DIR}/CMake/Library.h.in "${CMAKE_CURRENT_BINARY_DIR}/${LIBRARY_HEADER}" @ONLY)
	install(FILES "${CMAKE_CURRENT_BINARY_DIR}/${LIBRARY_HEADER}"
		DESTINATION ${INSTALL_INCLUDE_DIR}/${HEADER_DIRECTORY})
endfunction()

# Do all the work to add a library to the system
# Works with the install system and detects whether the library is 
# header only or has source files, for header only the headers are copied into
# the appropriate directory. 
<<<<<<< HEAD
# Note that when calling this the parameters  should be quoted to separate lists
unset(SURGSIM_EXPORT_TARGETS CACHE)
function(surgsim_add_library LIBRARY_NAME SOURCES HEADERS HEADER_DIRECTORY)
	if (SOURCES)
		add_library(${LIBRARY_NAME} ${SOURCES} ${HEADERS})
=======
# Note that when calling this the parameters should be quoted to separate lists
function(surgsim_add_library LIBRARY_NAME SOURCE_FILES HEADER_FILES)
	file(RELATIVE_PATH HEADER_DIRECTORY ${SURGSIM_SOURCE_DIR} ${CMAKE_CURRENT_SOURCE_DIR})
	if (SOURCE_FILES)
		add_library(${LIBRARY_NAME} ${SOURCE_FILES} ${HEADER_FILES})
>>>>>>> 08e182cb

		set_target_properties(${LIBRARY_NAME} PROPERTIES PUBLIC_HEADER "${HEADERS}")
		install(TARGETS ${LIBRARY_NAME}
			EXPORT ${PROJECT_NAME}Targets
			RUNTIME DESTINATION "${INSTALL_BIN_DIR}"
			LIBRARY DESTINATION "${INSTALL_LIB_DIR}"
			ARCHIVE DESTINATION "${INSTALL_LIB_DIR}"
			PUBLIC_HEADER DESTINATION ${INSTALL_INCLUDE_DIR}/${HEADER_DIRECTORY})
			
		set(SURGSIM_EXPORT_TARGETS ${LIBRARY_NAME} ${SURGSIM_EXPORT_TARGETS} CACHE INTERNAL "export targets")
		surgsim_show_ide_folders("${SOURCES}" "${HEADERS}")
	else()
		install(FILES ${HEADERS} DESTINATION ${INSTALL_INCLUDE_DIR}/${HEADER_DIRECTORY})
		surgsim_show_ide_folders("" "${HEADERS}")
	endif()
endfunction()


## CMake support for running Google's cpplint over the C++ source.

# Should we bother with cpplint at all?
option(SURGSIM_CPPLINT "Include cpplint in the build" ON)

# Running cpplint requires Python
if(SURGSIM_CPPLINT)
	find_package(PythonInterp)
	if(NOT PYTHON_EXECUTABLE)
		set(SURGSIM_CPPLINT OFF)
	endif(NOT PYTHON_EXECUTABLE)
endif(SURGSIM_CPPLINT)

# Extra flags to pass to run-lint
set(RUNLINT_DEFAULT_EXTRA_FLAGS)
if(MSVC)
	set(RUNLINT_DEFAULT_EXTRA_FLAGS --vs)
endif()

set(SURGSIM_RUNLINT_EXTRA_FLAGS
	${RUNLINT_DEFAULT_EXTRA_FLAGS}
	CACHE STRING "Extra flags to pass to run-lint."
)
mark_as_advanced(SURGSIM_RUNLINT_EXTRA_FLAGS)

# Default filter settings for cpplint
set(CPPLINT_DEFAULT_FILTER_LIST
	# our coding standards differ from Google's when it comes to whitespace:
	-whitespace/tab -whitespace/braces -whitespace/line_length
	-whitespace/ending_newline
	# these flag some useful stuff, but also currently produce a lot of noise:
	-whitespace/operators -whitespace/newline -whitespace/blank_line
	-whitespace/comma -whitespace/parens -whitespace/comments
	# this is just broken if a comment is preceded by a tab and ends in ":":
	-whitespace/labels
	# our preferred include guard format differs from Google's:
	-build/header_guard
	# potentially useful, but generates a lot of noise:
	-build/include_what_you_use
	# potentially useful, but generates some crazy false positives
	# (it claims <unordered_map> is a C header!?):
	-build/include_order
	# things disallowed by Google's coding standards, but not ours:
	-runtime/rtti -readability/streams
)
string(REPLACE ";" "," CPPLINT_DEFAULT_FILTERS
	"--filter=${CPPLINT_DEFAULT_FILTER_LIST}")

set(SURGSIM_CPPLINT_FILTERS
	"${CPPLINT_DEFAULT_FILTERS}"
	CACHE STRING "Filter settings to pass to cpplint via run-cpplint."
)
mark_as_advanced(SURGSIM_CPPLINT_FILTERS)


# Run cpplint (from Google's coding standards project) on specified files.
#
# Note the use of optional arguments:
#   surgsim_run_cpplint(<testname> [<file|arg>...])
#
macro(surgsim_run_cpplint TARGET)
	if(SURGSIM_CPPLINT AND PYTHON_EXECUTABLE)
		add_custom_target("${TARGET}"
			${PYTHON_EXECUTABLE}
				${SURGSIM_TOOLS_DIR}/run-lint.py
					--cpplint-script
						${SURGSIM_THIRD_PARTY_DIR}/google-style-lint/cpplint.py
					${SURGSIM_CPPLINT_FILTERS} ${SURGSIM_RUNLINT_EXTRA_FLAGS} ${ARGN}
			WORKING_DIRECTORY ${CMAKE_CURRENT_SOURCE_DIR}
			COMMENT "Checking C++ sources with cpplint" VERBATIM)
	endif(SURGSIM_CPPLINT AND PYTHON_EXECUTABLE)
endmacro()

# Run cpplint (from Google's coding standards project) on the source
# files in the current directory and all of its subdirectories.
macro(surgsim_cpplint_this_tree TARGET)
	if(SURGSIM_CPPLINT AND PYTHON_EXECUTABLE)
		surgsim_run_cpplint("${TARGET}" "--traverse" "${CMAKE_CURRENT_SOURCE_DIR}")
	endif(SURGSIM_CPPLINT AND PYTHON_EXECUTABLE)
endmacro()
<|MERGE_RESOLUTION|>--- conflicted
+++ resolved
@@ -194,19 +194,12 @@
 # Works with the install system and detects whether the library is 
 # header only or has source files, for header only the headers are copied into
 # the appropriate directory. 
-<<<<<<< HEAD
 # Note that when calling this the parameters  should be quoted to separate lists
 unset(SURGSIM_EXPORT_TARGETS CACHE)
-function(surgsim_add_library LIBRARY_NAME SOURCES HEADERS HEADER_DIRECTORY)
+function(surgsim_add_library LIBRARY_NAME SOURCES HEADERS)
+	file(RELATIVE_PATH HEADER_DIRECTORY ${SURGSIM_SOURCE_DIR} ${CMAKE_CURRENT_SOURCE_DIR})
 	if (SOURCES)
 		add_library(${LIBRARY_NAME} ${SOURCES} ${HEADERS})
-=======
-# Note that when calling this the parameters should be quoted to separate lists
-function(surgsim_add_library LIBRARY_NAME SOURCE_FILES HEADER_FILES)
-	file(RELATIVE_PATH HEADER_DIRECTORY ${SURGSIM_SOURCE_DIR} ${CMAKE_CURRENT_SOURCE_DIR})
-	if (SOURCE_FILES)
-		add_library(${LIBRARY_NAME} ${SOURCE_FILES} ${HEADER_FILES})
->>>>>>> 08e182cb
 
 		set_target_properties(${LIBRARY_NAME} PROPERTIES PUBLIC_HEADER "${HEADERS}")
 		install(TARGETS ${LIBRARY_NAME}
