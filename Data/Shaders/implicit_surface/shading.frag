// This file is a part of the OpenSurgSim project.
// Copyright 2015, SimQuest Solutions Inc.
//
// Licensed under the Apache License, Version 2.0 (the "License");
// you may not use this file except in compliance with the License.
// You may obtain a copy of the License at
//
//     http://www.apache.org/licenses/LICENSE-2.0
//
// Unless required by applicable law or agreed to in writing, software
// distributed under the License is distributed on an "AS IS" BASIS,
// WITHOUT WARRANTIES OR CONDITIONS OF ANY KIND, either express or implied.
// See the License for the specific language governing permissions and
// limitations under the License.

/// \file surface.frag
/// Fragment Shader to render fluid surface
/// Most of the equations and concepts come from the nVidia
/// 'Screen Space Fluid Rendering' paper and presentation from GDC '10
/// found here: http://developer.download.nvidia.com/presentations/2010/gdc/Direct3D_Effects.pdf

#version 120

// These are 'free' uniforms to be set for this shader, they won't be provided by OSS
uniform sampler2D shadowMap;
uniform sampler2D depthMap;
uniform sampler2D normalMap;
<<<<<<< HEAD
uniform vec4 diffuseColor;
uniform vec4 specularColor;
=======
uniform samplerCube diffuseEnvMap;
uniform samplerCube specularEnvMap;
uniform vec4 diffuseColor;
uniform vec4 specularColor;
uniform float diffusePercent = 0.9;
uniform float specularPercent = 0.1;
>>>>>>> f22bf744
uniform float shininess;

// Main Camera Matrices
struct MainCamera
{
	mat4 viewMatrix;
	mat4 inverseViewMatrix;
	mat4 projectionMatrix;
	mat4 inverseProjectionMatrix;
};

uniform MainCamera mainCamera;

struct LightSource {
	vec4 diffuse;
	vec4 specular;
	vec4 position;
	float constantAttenuation;
	float linearAttenuation;
	float quadraticAttenuation;
};

uniform LightSource lightSource;

// Oss provided uniforms
uniform vec4 ambientColor;

// Incoming from the vertex shader
varying vec2 texCoord0; ///< Texture unit 0 texture coordinates
varying vec4 clipCoord; ///< Projected and transformed vertex coordinates

<<<<<<< HEAD
vec3 getEyeSpacePos(vec2 texCoord, float z)
{
    vec2 homogenous = texCoord * 2.0 - 1.0;
	z = z * 2.0 - 1.0;
	vec4 clipSpacePos = vec4(homogenous, z, 1.0);
=======
vec3 getEyeSpacePos(vec3 coord)
{
    vec3 homogenous = coord * 2.0 - 1.0;
	vec4 clipSpacePos = vec4(homogenous, 1.0);
>>>>>>> f22bf744
	vec4 eyeSpacePos = mainCamera.inverseProjectionMatrix * clipSpacePos;
	return eyeSpacePos.xyz/eyeSpacePos.w;
}

void main(void)
{
    float maxDepth = 0.999999f;
    float depth = texture2D(depthMap, texCoord0).x;
    if (depth > maxDepth)
    {
        discard;
    }

<<<<<<< HEAD
	vec4 eyeDir4 = vec4(getEyeSpacePos(texCoord0, depth), 1.0);
=======
	vec2 shadowCoord = clipCoord.xy / clipCoord.w * vec2(0.5) + vec2(0.5);
    float shadowAmount = 1.0 - texture2D(shadowMap, shadowCoord).r;

	vec4 eyeDir4 = vec4(getEyeSpacePos(vec3(texCoord0, depth)), 1.0);
>>>>>>> f22bf744

	vec3 lightDir = (mainCamera.viewMatrix * lightSource.position - eyeDir4).xyz;
    float lightDistance = length(lightDir);

    float eyeDistance = length(eyeDir4.xyz);

    float attenuation = 1.0 / (lightSource.constantAttenuation + lightSource.linearAttenuation*lightDistance + lightSource.quadraticAttenuation*lightDistance*lightDistance);

<<<<<<< HEAD
    vec3 vertexDiffuseColor = (attenuation * diffuseColor * lightSource.diffuse).xyz;
	vec3 vertexSpecularColor = (attenuation * specularColor * lightSource.specular).xyz;

    vec2 shadowCoord = clipCoord.xy / clipCoord.w * vec2(0.5) + vec2(0.5);

    float shadowAmount = 1.0 - texture2D(shadowMap, shadowCoord).r;
    vec3 vAmbient = ambientColor.xyz * vertexDiffuseColor;

    vec3 normal = texture2D(normalMap, texCoord0).xyz;

    vec3 lightDirNorm = normalize(lightDir);
    vec3 eyeDirNorm = normalize(eyeDir4.xyz);
    vec3 normalDirNorm = normalize(normal);

    float diffuse = max(dot(lightDirNorm, normalDirNorm), 0.0);
    vec3 vDiffuse = vertexDiffuseColor * diffuse;// * shadowAmount;

    float temp = max(dot(reflect(lightDirNorm, normalDirNorm), eyeDirNorm), 0.0);
    float specular = temp / (shininess - temp * shininess + temp);
    vec3 vSpecular = vertexSpecularColor * specular;

    vec3 color = vAmbient + vDiffuse + vSpecular;
=======
	vec3 normal = (texture2D(normalMap, texCoord0).xyz * 2.0) - 1.0;

	vec3 lightDirNorm = normalize(lightDir);
	vec3 eyeDirNorm = normalize(eyeDir4.xyz);
	vec3 normalDirNorm = normalize(normal);

    vec3 vAmbient = ambientColor.rgb * diffuseColor.rgb;

	vec3 vertexDiffuseColor = (attenuation * diffuseColor * lightSource.diffuse * shadowAmount).rgb;
	vec3 vertexSpecularColor = (attenuation * specularColor * lightSource.specular).rgb;

    float diffuse = max(dot(lightDirNorm, normalDirNorm), 0.0);
    vec3 vDiffuse = vec3(textureCube(diffuseEnvMap,  normalDirNorm)) * vertexDiffuseColor * diffuse;

	vec3 color = mix(vAmbient, vDiffuse, diffusePercent);

    float temp = max(dot(reflect(lightDirNorm, normalDirNorm), eyeDirNorm), 0.0);
    float specular = temp / (shininess - temp * shininess + temp);
	vec3 reflectDir = reflect(eyeDirNorm, normalDirNorm);
    vec3 vSpecular = vec3(textureCube(specularEnvMap, reflectDir)) * vertexSpecularColor;

	color = mix(color, vSpecular + color, specularPercent) +
				(specular * specularColor * lightSource.specular * attenuation * shadowAmount).rgb;
>>>>>>> f22bf744

    gl_FragColor.rgb = color;
    gl_FragColor.a = 1.0;
    gl_FragDepth = depth;
}
<|MERGE_RESOLUTION|>--- conflicted
+++ resolved
@@ -25,17 +25,12 @@
 uniform sampler2D shadowMap;
 uniform sampler2D depthMap;
 uniform sampler2D normalMap;
-<<<<<<< HEAD
-uniform vec4 diffuseColor;
-uniform vec4 specularColor;
-=======
 uniform samplerCube diffuseEnvMap;
 uniform samplerCube specularEnvMap;
 uniform vec4 diffuseColor;
 uniform vec4 specularColor;
 uniform float diffusePercent = 0.9;
 uniform float specularPercent = 0.1;
->>>>>>> f22bf744
 uniform float shininess;
 
 // Main Camera Matrices
@@ -67,18 +62,10 @@
 varying vec2 texCoord0; ///< Texture unit 0 texture coordinates
 varying vec4 clipCoord; ///< Projected and transformed vertex coordinates
 
-<<<<<<< HEAD
-vec3 getEyeSpacePos(vec2 texCoord, float z)
-{
-    vec2 homogenous = texCoord * 2.0 - 1.0;
-	z = z * 2.0 - 1.0;
-	vec4 clipSpacePos = vec4(homogenous, z, 1.0);
-=======
 vec3 getEyeSpacePos(vec3 coord)
 {
     vec3 homogenous = coord * 2.0 - 1.0;
 	vec4 clipSpacePos = vec4(homogenous, 1.0);
->>>>>>> f22bf744
 	vec4 eyeSpacePos = mainCamera.inverseProjectionMatrix * clipSpacePos;
 	return eyeSpacePos.xyz/eyeSpacePos.w;
 }
@@ -92,14 +79,10 @@
         discard;
     }
 
-<<<<<<< HEAD
-	vec4 eyeDir4 = vec4(getEyeSpacePos(texCoord0, depth), 1.0);
-=======
 	vec2 shadowCoord = clipCoord.xy / clipCoord.w * vec2(0.5) + vec2(0.5);
     float shadowAmount = 1.0 - texture2D(shadowMap, shadowCoord).r;
 
 	vec4 eyeDir4 = vec4(getEyeSpacePos(vec3(texCoord0, depth)), 1.0);
->>>>>>> f22bf744
 
 	vec3 lightDir = (mainCamera.viewMatrix * lightSource.position - eyeDir4).xyz;
     float lightDistance = length(lightDir);
@@ -108,30 +91,6 @@
 
     float attenuation = 1.0 / (lightSource.constantAttenuation + lightSource.linearAttenuation*lightDistance + lightSource.quadraticAttenuation*lightDistance*lightDistance);
 
-<<<<<<< HEAD
-    vec3 vertexDiffuseColor = (attenuation * diffuseColor * lightSource.diffuse).xyz;
-	vec3 vertexSpecularColor = (attenuation * specularColor * lightSource.specular).xyz;
-
-    vec2 shadowCoord = clipCoord.xy / clipCoord.w * vec2(0.5) + vec2(0.5);
-
-    float shadowAmount = 1.0 - texture2D(shadowMap, shadowCoord).r;
-    vec3 vAmbient = ambientColor.xyz * vertexDiffuseColor;
-
-    vec3 normal = texture2D(normalMap, texCoord0).xyz;
-
-    vec3 lightDirNorm = normalize(lightDir);
-    vec3 eyeDirNorm = normalize(eyeDir4.xyz);
-    vec3 normalDirNorm = normalize(normal);
-
-    float diffuse = max(dot(lightDirNorm, normalDirNorm), 0.0);
-    vec3 vDiffuse = vertexDiffuseColor * diffuse;// * shadowAmount;
-
-    float temp = max(dot(reflect(lightDirNorm, normalDirNorm), eyeDirNorm), 0.0);
-    float specular = temp / (shininess - temp * shininess + temp);
-    vec3 vSpecular = vertexSpecularColor * specular;
-
-    vec3 color = vAmbient + vDiffuse + vSpecular;
-=======
 	vec3 normal = (texture2D(normalMap, texCoord0).xyz * 2.0) - 1.0;
 
 	vec3 lightDirNorm = normalize(lightDir);
@@ -155,9 +114,8 @@
 
 	color = mix(color, vSpecular + color, specularPercent) +
 				(specular * specularColor * lightSource.specular * attenuation * shadowAmount).rgb;
->>>>>>> f22bf744
 
     gl_FragColor.rgb = color;
     gl_FragColor.a = 1.0;
     gl_FragDepth = depth;
-}
+}