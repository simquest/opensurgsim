--- conflicted
+++ resolved
@@ -28,21 +28,6 @@
 
 // Main Camera Matrices
 struct MainCamera
-<<<<<<< HEAD
-{
-	mat4 viewMatrix;
-	mat4 inverseViewMatrix;
-	mat4 projectionMatrix;
-	mat4 inverseProjectionMatrix;
-};
-
-uniform MainCamera mainCamera;
-
-vec3 getEyeSpacePos(vec2 texCoord, float z)
-{
-	vec2 homogenous = texCoord * 2.0 - 1.0;
-	vec4 clipSpacePos = vec4(homogenous, z, 1.0);
-=======
 {
 	mat4 viewMatrix;
 	mat4 inverseViewMatrix;
@@ -56,7 +41,6 @@
 {
 	vec3 homogenous = coord * 2.0 - 1.0;
 	vec4 clipSpacePos = vec4(homogenous, 1.0);
->>>>>>> f22bf744
 	vec4 eyeSpacePos = mainCamera.inverseProjectionMatrix * clipSpacePos;
 	return eyeSpacePos.xyz/eyeSpacePos.w;
 }
@@ -94,10 +78,5 @@
 	vec3 normal = cross(ddx, ddy);
 	normal = normalize(normal);
 
-<<<<<<< HEAD
-	gl_FragColor = vec4(normal, 1.0);
-}
-=======
 	gl_FragColor = 0.5 + 0.5 * vec4(normal, 1.0);
-}
->>>>>>> f22bf744
+}